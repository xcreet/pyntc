"""Module for using a Cisco IOS device over SSH."""

import signal
import os
import re
import time

from netmiko import ConnectHandler
from netmiko import FileTransfer

from pyntc.utils import get_structured_data
from .base_device import BaseDevice, RollbackError, fix_docs
from pyntc.errors import (
    NTCError,
    CommandError,
    OSInstallError,
    CommandListError,
    FileTransferError,
    RebootTimeoutError,
    DeviceNotActiveError,
    NTCFileNotFoundError,
    FileSystemNotFoundError,
    SocketClosedError,
)
from pyntc import log


BASIC_FACTS_KM = {"model": "hardware", "os_version": "version", "serial_number": "serial", "hostname": "hostname"}
RE_SHOW_REDUNDANCY = re.compile(
    r"^Redundant\s+System\s+Information\s*:\s*\n^-.+-\s*\n(?P<info>.+?)\n"
    r"^Current\s+Processor\s+Information\s*:\s*\n^-.+-\s*\n(?P<self>.+?$)\n"
    r"(?:Peer\s+Processor\s+Information\s*:\s*\n-.+-\s*\n(?P<other>.+)|Peer\s+\(slot:\s+\d+\).+)",
    re.DOTALL | re.MULTILINE,
)
RE_REDUNDANCY_OPERATION_MODE = re.compile(r"^\s*Operating\s+Redundancy\s+Mode\s*=\s*(.+?)\s*$", re.M)
RE_REDUNDANCY_STATE = re.compile(r"^\s*Current\s+Software\s+state\s*=\s*(.+?)\s*$", re.M)
SHOW_DIR_RETRY_COUNT = 5
INSTALL_MODE_FILE_NAME = "packages.conf"


@fix_docs
class IOSDevice(BaseDevice):
    """Cisco IOS Device Implementation."""

    vendor = "cisco"
    active_redundancy_states = {None, "active"}

    def __init__(
        self, host, username, password, secret="", port=22, confirm_active=True, fast_cli=True, **kwargs
    ):  # noqa: D403
        """
        PyNTC Device implementation for Cisco IOS.

        Args:
            host (str): The address of the network device.
            username (str): The username to authenticate with the device.
            password (str): The password to authenticate with the device.
            secret (str): The password to escalate privilege on the device.
            port (int): The port to use to establish the connection.
            confirm_active (bool): Determines if device's high availability state should be validated before leaving connection open.
            fast_cli (bool): Fast CLI mode for Netmiko, it is recommended to use False when opening the client on code upgrades
        """
        super().__init__(host, username, password, device_type="cisco_ios_ssh")

        self.native = None
        self.secret = secret
        self.port = int(port)
        self.global_delay_factor = kwargs.get("global_delay_factor", 1)
        self.delay_factor = kwargs.get("delay_factor", 1)
        self._fast_cli = fast_cli
        self._connected = False
        self.open(confirm_active=confirm_active)
        log.init(host=host)

    def _check_command_output_for_errors(self, command, command_response):
        """
        Check response from device to see if an error was reported.

        Args:
            command (str): The command that was sent to the device.

        Raises:
            CommandError: When ``command_response`` reports an error in sending ``command``.

        Example:
            >>> device = IOSDevice(**connection_args)
            >>> command = "show version"
            >>> command_response = "output from show version"
            >>> device._check_command_output_for_errors(command, command_response)
            >>> command = "invalid command"
            >>> command_response = "% invalid command"
            >>> device._check_command_output_for_errors(command, command_resposne)
            CommandError: ...
            >>>
        """
        if "% " in command_response or "Error:" in command_response:
            raise CommandError(command, command_response)

    def _enable(self):
        log.warning("_enable() is deprecated; use enable().", DeprecationWarning)
        self.enable()
        log.debug(f"Host {self.host}: Device enabled")

    def _enter_config(self):
        self.enable()
        self.native.config_mode()
        log.debug(f"Host {self.host}: Device entered config mode.")

    def _file_copy_instance(self, src, dest=None, file_system="flash:"):
        if dest is None:
            dest = os.path.basename(src)

        fc = FileTransfer(self.native, src, dest, file_system=file_system)
        log.debug(f"Host {self.host}: File copy instance {fc}.")
        return fc

    def _get_file_system(self):
        """Determine the default file system or directory for device.

        Returns:
            str: The name of the default file system or directory for the device.

        Raises:
            FileSystemNotFound: When the module is unable to determine the default file system.
        """
        # Set variables to control while loop
        counter = 0

        # Attempt to gather file system
        while counter < SHOW_DIR_RETRY_COUNT:
            counter += 1
            raw_data = self.show("dir")
            try:
                file_system = re.match(r"\s*.*?(\S+:)", raw_data).group(1)
                log.debug(f"Host {self.host}: File system {file_system}.")
                return file_system
            except AttributeError:
                # Allow to continue through the loop
                continue

        log.error(f"Host {self.host}: File system not found with command 'dir'.")
        raise FileSystemNotFoundError(hostname=self.hostname, command="dir")

    # Get the version of the image that is booted into on the device
    def _image_booted(self, image_name, image_pattern=r".*\.(\d+\.\d+\.\w+)\.SPA.+", **vendor_specifics):
        version_data = self.show("show version")
        if re.search(image_name, version_data):
            log.info(f"Host {self.host}: Image {image_name} booted successfully.")
            return True

        log.info(f"Host {self.host}: Image {image_name} not booted successfully.")
        # Test for version number in the text, used on install mode devices that use packages.conf
        try:
            version_number = re.search(image_pattern, image_name).group(1)
            if version_number and version_number in version_data:
                return True
        # Continue on if regex is unable to find the result, which raises an attribute error
        except AttributeError:
            pass

        # Unable to find the version number in output, the image is not booted.
        return False

    def _interfaces_detailed_list(self):
        ip_int_br_out = self.show("show ip int br")
        ip_int_br_data = get_structured_data("cisco_ios_show_ip_int_brief.template", ip_int_br_out)

        log.debug(f"Host {self.host}: interfaces detailed list {ip_int_br_data}.")
        return ip_int_br_data

    def _is_catalyst(self):
        return self.model.startswith("WS-")

    def _raw_version_data(self):
        show_version_out = self.show("show version")
        try:
            version_data = get_structured_data("cisco_ios_show_version.template", show_version_out)[0]
        except IndexError:
            log.error(f"Host {self.host}: index error.")
            return {}

        log.debug(f"Host {self.host}: version data {version_data}.")
        return version_data

    def _send_command(self, command, expect_string=None, **kwargs):
        # Set command args and assign the command to command_string argument
        command_args = {"command_string": command}

        # Check for an expect_string being passed in
        if expect_string is not None:
            command_args["expect_string"] = expect_string

        # Update command_args with additional arguments passed in, must be a valid Netmiko argument
        command_args.update(kwargs)

        response = self.native.send_command(**command_args)

        if "% " in response or "Error:" in response:
            log.error(f"Host {self.host}: Error in {command} with response: {response}")
            raise CommandError(command, response)

        log.info(f"Host {self.host}: Command {command} was executed successfully with response: {response}")
        return response

    def _show_vlan(self):
        show_vlan_out = self.show("show vlan")
        show_vlan_data = get_structured_data("cisco_ios_show_vlan.template", show_vlan_out)

        log.debug(f"Host {self.host}: Successfully executed command 'show vlan' with responses {show_vlan_data}.")
        return show_vlan_data

    def _uptime_components(self, uptime_full_string):
        match_days = re.search(r"(\d+) days?", uptime_full_string)
        match_hours = re.search(r"(\d+) hours?", uptime_full_string)
        match_minutes = re.search(r"(\d+) minutes?", uptime_full_string)

        days = int(match_days.group(1)) if match_days else 0
        hours = int(match_hours.group(1)) if match_hours else 0
        minutes = int(match_minutes.group(1)) if match_minutes else 0

        return days, hours, minutes

    def _uptime_to_seconds(self, uptime_full_string):
        days, hours, minutes = self._uptime_components(uptime_full_string)

        seconds = days * 24 * 60 * 60
        seconds += hours * 60 * 60
        seconds += minutes * 60

        return seconds

    def _uptime_to_string(self, uptime_full_string):
        days, hours, minutes = self._uptime_components(uptime_full_string)
        return "%02d:%02d:%02d:00" % (days, hours, minutes)

    def _wait_for_device_reboot(self, timeout=3600):
        start = time.time()
        while time.time() - start < timeout:
            try:
                self.open()
                self.show("show version")
                log.debug(f"Host {self.host}: Device rebooted.")
                return
            except:  # noqa E722 # nosec
                pass

        log.error(f"Host {self.host}: Device timed out while rebooting.")
        raise RebootTimeoutError(hostname=self.hostname, wait_time=timeout)

    def backup_running_config(self, filename):
        """Backup running configuration to filename specified.

        Args:
            filename (str): Filename to save running configuration to.
        """
        with open(filename, "w") as f:
            f.write(self.running_config)

    @property
    def boot_options(self):
        """Get current boot image.

        Returns:
            dict: Key ``sys`` with value being the current boot image.
        """
        boot_path_regex = r"(?:BOOT variable\s+=\s+(\S+)\s*$|BOOT path-list\s+:\s*(\S+)\s*$)"
        try:
            # Try show bootvar command first
            show_boot_out = self.show("show bootvar")
            show_boot_out = show_boot_out.split("Boot Variables on next reload", 1)[-1]
        except CommandError:
            try:
                # Try show boot if previous command was invalid
                show_boot_out = self.show("show boot")
                show_boot_out = show_boot_out.split("Boot Variables on next reload", 1)[-1]
            except CommandError:
                # Default to running config value
                show_boot_out = self.show("show run | inc boot")
                boot_path_regex = r"boot\s+system\s+(?:\S+\s+|)(\S+)\s*$"
                log.error(f"Host {self.host}: Command error 'show boot'.")

        match = re.search(boot_path_regex, show_boot_out, re.MULTILINE)
        if match:
            boot_path_tuple = match.groups()
            # The regex match will return two values: the boot value and None
            # The return order will depend on which side of the `or` is matched in the regex
            boot_path = [value for value in boot_path_tuple if value is not None][0]
            file_system = self._get_file_system()
            boot_image = boot_path.replace(file_system, "")
            boot_image = boot_image.replace("/", "")
            boot_image = boot_image.split(",")[0]
            boot_image = boot_image.split(";")[0]
        else:
            boot_image = None

        log.debug(f"Host {self.host}: the boot options are {dict(sys=boot_image)}")
        return {"sys": boot_image}

    def checkpoint(self, checkpoint_file):
        """Create checkpoint file.

        Args:
            checkpoint_file (str): Name of checkpoint file.
        """
        log.debug(f"Host {self.host}: checkpoint is {checkpoint_file}.")
        self.save(filename=checkpoint_file)

    def close(self):
        """Disconnect from device."""
        if self.connected:
            self.native.disconnect()
            self._connected = False
            log.debug("Host {self.host}: Connection closed.")

    def config(self, command, **netmiko_args):
        r"""
        Send config commands to device.

        By default, entering and exiting config mode is handled automatically.
        To disable entering and exiting config mode, pass `enter_config_mode` and `exit_config_mode` in ``**netmiko_args``.
        This supports all arguments supported by Netmiko's `send_config_set` method using ``netmiko_args``.
        This will send each command in ``command`` until either an Error is caught or all commands have been sent.

        Args:
            command (str|list): The command or commands to send to the device.
            **netmiko_args: Any argument supported by ``netmiko.ConnectHandler.send_config_set``.

        Returns:
            str: When ``command`` is a str, the config session input and output from sending ``command``.
            list: When ``command`` is a list, the config session input and output from sending ``command``.

        Raises:
            TypeError: When sending an argument in ``**netmiko_args`` that is not supported.
            CommandError: When ``command`` is a str and its results report an error.
            CommandListError: When ``command`` is a list and one of the commands reports an error.

        Example:
            >>> device = IOSDevice(**connection_args)
            >>> device.config("no service pad")
            'configure terminal\nEnter configuration commands, one per line.  End with CNTL/Z.\n'
            'host(config)#no service pad\nhost(config)#end\nhost#'
            >>> device.config(["interface Gig0/1", "description x-connect"])
            ['host(config)#interface Gig0/1\nhost(config-if)#, 'description x-connect\nhost(config-if)#']
            >>>
        """
        # TODO: Remove this when deprecating config_list method
        original_command_is_str = isinstance(command, str)

        # TODO: switch to isinstance(command, str) when removing above
        if original_command_is_str:
            command = [command]

        original_exit_config_setting = netmiko_args.get("exit_config_mode")
        netmiko_args["exit_config_mode"] = False
        # Ignore None or invalid args passed for enter_config_mode
        if netmiko_args.get("enter_config_mode") is not False:
            self._enter_config()
            netmiko_args["enter_config_mode"] = False

        entered_commands = []
        command_responses = []
        try:
            for cmd in command:
                entered_commands.append(cmd)
                command_response = self.native.send_config_set(cmd, **netmiko_args)
                command_responses.append(command_response)
                self._check_command_output_for_errors(cmd, command_response)
        except TypeError as err:
            log.error(f"Host {self.host}: Netmiko Driver's {err.args[0]}")
            raise TypeError(f"Netmiko Driver's {err.args[0]}")
        # TODO: Remove this when deprecating config_list method
        except CommandError as err:
            if not original_command_is_str:
                log.error(
                    f"Host {self.host}: Command error with commands: {entered_commands} and error message {err.cli_error_msg}"
                )
                raise CommandListError(entered_commands, cmd, err.cli_error_msg)
            else:
                raise err
        # Don't let exception prevent exiting config mode
        finally:
            # Ignore None or invalid args passed for exit_config_mode
            if original_exit_config_setting is not False:
                self.native.exit_config_mode()

        # TODO: Remove this when deprecating config_list method
        if original_command_is_str:
            return command_responses[0]

        log.info(f"Host {self.host}: Device configured with command responses {command_responses}.")
        return command_responses

    def config_list(self, commands, **netmiko_args):  # noqa: D401
        r"""
        DEPRECATED - Use the `config` method.

        Send config commands to device.

        By default, entering and exiting config mode is handled automatically.
        To disable entering and exiting config mode, pass `enter_config_mode` and `exit_config_mode` in ``**netmiko_args``.
        This supports all arguments supported by Netmiko's `send_config_set` method using ``netmiko_args``.

        Args:
            commands (list): The commands to send to the device.
            **netmiko_args: Any argument supported by ``netmiko.ConnectHandler.send_config_set``.

        Returns:
            list: Each command's input and output from sending the command in ``commands``.

        Raises:
            TypeError: When sending an argument in ``**netmiko_args`` that is not supported.
            CommandListError: When one of the commands reports an error on the device.

        Example:
            >>> device = IOSDevice(**connection_args)
            >>> device.config_list(["interface Gig0/1", "description x-connect"])
            ['host(config)#interface Gig0/1\nhost(config-if)#, 'description x-connect\nhost(config-if)#']
            >>>
        """
        log.warning("config_list() is deprecated; use config.", DeprecationWarning)
        return self.config(commands, **netmiko_args)

    def confirm_is_active(self):
        """
        Confirm that the device is either standalone or the active device in a high availability cluster.

        Returns:
            bool: True when the device is considered active.

        Rasies:
            DeviceNotActiveError: When the device is not considered the active device.

        Example:
            >>> device = IOSDevice(**connection_args)
            >>> device.redundancy_state
            'standby hot'
            >>> device.confirm_is_active()
            raised DeviceNotActiveError:
            host1 is not the active device.

            device state: standby hot
            peer state:   active

            >>> device.redundancy_state
            'active'
            >>> device.confirm_is_active()
            True
            >>>
        """
        if not self.is_active():
            redundancy_state = self.redundancy_state
            peer_redundancy_state = self.peer_redundancy_state
            self.close()
            log.error(
                f"Host {self.host}: Device not active error with reduncdancy state {redundancy_state} and peer redundancy state {peer_redundancy_state}"
            )
            raise DeviceNotActiveError(self.host, redundancy_state, peer_redundancy_state)

        log.debug(f"Host {self.host}: Device is active.")
        return True

    @property
    def connected(self):  # noqa: D401
        """
        Get connection status of the device.

        Returns:
            bool: True if the device is connected, else False.
        """
        return self._connected

    @connected.setter
    def connected(self, value):
        self._connected = value

    def enable(self):
        """Ensure device is in enable mode.

        Returns:
            None: Device prompt is set to enable mode.
        """
        # Netmiko reports enable and config mode as being enabled
        if not self.native.check_enable_mode():
            self.native.enable()
        # Ensure device is not in config mode
        if self.native.check_config_mode():
            self.native.exit_config_mode()

        log.debug(f"Host {self.host}: Device enabled.")

    @property
    def uptime(self):
        """Get uptime from device.

        Returns:
            int: Uptime in seconds.
        """
        if self._uptime is None:
            version_data = self._raw_version_data()
            uptime_full_string = version_data["uptime"]
            self._uptime = self._uptime_to_seconds(uptime_full_string)

        log.debug(f"Host {self.host}: Uptime {self._uptime}")
        return self._uptime

    @property
    def uptime_string(self):
        """Get uptime in format dd:hh:mm.

        Returns:
            str: Uptime of device.
        """
        if self._uptime_string is None:
            version_data = self._raw_version_data()
            uptime_full_string = version_data["uptime"]
            self._uptime_string = self._uptime_to_string(uptime_full_string)

        return self._uptime_string

    @property
    def hostname(self):
        """Get hostname of device.

        Returns:
            str: Hostname of device.
        """
        version_data = self._raw_version_data()
        if self._hostname is None:
            self._hostname = version_data["hostname"]

        log.debug(f"Host {self.host}: Hostname {self._hostname}")
        return self._hostname

    @property
    def interfaces(self):
        """
        Get list of interfaces on device.

        Returns:
            list: List of interfaces on device.
        """
        if self._interfaces is None:
            self._interfaces = list(x["intf"] for x in self._interfaces_detailed_list())

        log.debug(f"Host {self.host}: Interfaces {self._interfaces}")
        return self._interfaces

    @property
    def vlans(self):
        """
        Get list of VLANs on device.

        Returns:
            list: List of VLANs on device.
        """
        if self._vlans is None:
            if self.model.startswith("WS"):
                self._vlans = list(str(x["vlan_id"]) for x in self._show_vlan())
            else:
                self._vlans = []

        log.debug(f"Host {self.host}: Vlans {self._vlans}")
        return self._vlans

    @property
    def fqdn(self):
        """Get fully qualified domain name.

        Returns:
            str: Fully qualified domain name or ``N/A`` if not defined.
        """
        if self._fqdn is None:
            self._fqdn = "N/A"

        log.debug(f"Host {self.host}: FQDN {self._fqdn}")
        return self._fqdn

    @property
    def model(self):
        """Get the device model.

        Returns:
            str: Device model.
        """
        version_data = self._raw_version_data()
        if self._model is None:
            self._model = version_data["hardware"]

        log.debug(f"Host {self.host}: Model {self._model}")
        return self._model

    @property
    def os_version(self):
        """Get os version on device.

        Returns:
            str: OS version on device.
        """
        version_data = self._raw_version_data()
        if self._os_version is None:
            self._os_version = version_data["version"]

        log.debug(f"Host {self.host}: OS version {self._os_version}")
        return self._os_version

    @property
    def serial_number(self):
        """Get serial number of device.

        Returns:
            str: Serial number of device.
        """
        version_data = self._raw_version_data()
        if self._serial_number is None:
            self._serial_number = version_data["serial"]

        log.debug(f"Host {self.host}: Serial number {self._serial_number}")
        return self._serial_number

    @property
    def config_register(self):
        """Get config register of device.

        Returns:
            str: Config register.
        """
        # ios-specific facts
        version_data = self._raw_version_data()
        self._config_register = version_data["config_register"]

        log.debug(f"Host {self.host}: Config register {self._config_register}")
        return self._config_register

    @property
    def fast_cli(self):
        """Get current fast_cli value.

        Returns:
            bool: True if fast_cli is set to true. Otherwise, false.
        """
        return self._fast_cli

    @fast_cli.setter
    def fast_cli(self, value):
        self._fast_cli = value
        self.native.fast_cli = value

    def file_copy(self, src, dest=None, file_system=None):
        """Copy file to device.

        Args:
            src (str): Source of file.
            dest (str, optional): Destination name for file. Defaults to None.
            file_system (str, optional): File system to copy file to. Defaults to None.

        Raises:
            SocketClosedError: Error raised if connection to device is closed.
            FileTransferError: Error in transferring file.
            FileTransferError: Error if unable to verify file was transferred successfully.
        """
        self.enable()
        if file_system is None:
            file_system = self._get_file_system()

        if not self.file_copy_remote_exists(src, dest, file_system):
            fc = self._file_copy_instance(src, dest, file_system=file_system)
            #        if not self.fc.verify_space_available():
            #            raise FileTransferError('Not enough space available.')

            try:
                fc.enable_scp()
                fc.establish_scp_conn()
                fc.transfer_file()
                log.info(f"Host {self.host}: File {src} transferred successfully.")
            except OSError as error:
                # compare hashes
                if not fc.compare_md5():
                    log.error(f"Host {self.host}: Socket closed error {error}")
                    raise SocketClosedError(message=error)
                log.error(f"Host {self.host}: OS error {error}")
            except:  # noqa E722
                log.error(f"Host {self.host}: File transfer error {FileTransferError.default_message}")
                raise FileTransferError
            finally:
                fc.close_scp_chan()

            # Ensure connection to device is still open after long transfers
            self.open()

            if not self.file_copy_remote_exists(src, dest, file_system):
                log.error(
                    f"Host {self.host}: Attempted file copy, but could not validate file existed after transfer {FileTransferError.default_message}"
                )
                raise FileTransferError

    # TODO: Make this an internal method since exposing file_copy should be sufficient
    def file_copy_remote_exists(self, src, dest=None, file_system=None):
        """Copy file to device.

        Args:
            src (str): Source of file.
            dest (str, optional): Destination name for file. Defaults to None.
            file_system (str, optional): File system to copy file to. Defaults to None.

        Returns:
            bool: True if file copied succesfully and md5 hashes match. Otherwise, false.
        """
        self.enable()
        if file_system is None:
            file_system = self._get_file_system()

        fc = self._file_copy_instance(src, dest, file_system=file_system)
        if fc.check_file_exists() and fc.compare_md5():
            log.debug(f"Host {self.host}: File {src} already exists on remote.")
            return True

        log.debug(f"Host {self.host}: File {src} does not already exist on remote.")
        return False

    def install_os(self, image_name, install_mode=False, install_mode_delay_factor=20, **vendor_specifics):
        """Installs the prescribed Network OS, which must be present before issuing this command.

        Args:
            image_name (str): Name of the IOS image to boot into
            install_mode (bool, optional): Uses newer install method on devices. Defaults to False.

        Raises:
            OSInstallError: Unable to install OS Error type

        Returns:
            bool: False if no install is needed, true if the install completes successfully
        """
        timeout = vendor_specifics.get("timeout", 3600)
        if not self._image_booted(image_name):
            if install_mode:
                # Change boot statement to be boot system <flash>:packages.conf
                self.set_boot_options(INSTALL_MODE_FILE_NAME, **vendor_specifics)

                # Get the current fast_cli to set it back later to whatever it is
                current_fast_cli = self.fast_cli

                # Set fast_cli to False to handle install mode, 10+ minute installation
                self.fast_cli = False

                # Check for OS Version specific upgrade path
                # https://www.cisco.com/c/en/us/td/docs/switches/lan/catalyst9300/software/release/17-2/release_notes/ol-17-2-9300.html
                os_version = self.os_version
                if "16.5.1a" in os_version or "16.6.1" in os_version:
                    # Run install command and reboot device
                    command = f"request platform software package install switch all file {self._get_file_system()}{image_name} auto-copy"
                    self.show(command, delay_factor=install_mode_delay_factor)
                    self.reboot()

                else:
                    # Run install command (which reboots the device)
                    command = (
                        f"install add file {self._get_file_system()}{image_name} activate commit prompt-level none"
                    )
                    # Set a higher delay factor and send it in
                    try:
                        self.show(command, delay_factor=install_mode_delay_factor)
                    except IOError:
                        log.error(f"Host {self.host}: IO error for image {image_name}")
                        pass

            else:
                self.set_boot_options(image_name, **vendor_specifics)
                self.reboot()

            # Wait for the reboot to finish
            self._wait_for_device_reboot(timeout=timeout)

            # Set FastCLI back to originally set when using install mode
            if install_mode:
                self.fast_cli = current_fast_cli

            # Verify the OS level
            if not self._image_booted(image_name):
                log.error(f"Host {self.host}: OS install error for image {image_name}")
                raise OSInstallError(hostname=self.hostname, desired_boot=image_name)

            log.info(f"Host {self.host}: OS image {image_name} installed successfully.")
            return True

        log.info(f"Host {self.host}: OS image {image_name} not installed.")
        return False

    def is_active(self):
        """
        Determine if the current processor is the active processor.

        Returns:
            bool: True if the processor is active or does not support HA, else False.

        Example:
            >>> device = IOSDevice(**connection_args)
            >>> device.is_active()
            True
            >>>
        """
        return self.redundancy_state in self.active_redundancy_states

    def open(self, confirm_active=True):
        """
        Open a connection to the network device.

        This method will close the connection if ``confirm_active`` is True and the device is not active.
        Devices that do not have high availability are considered active.

        Args:
            confirm_active (bool): Determines if device's high availability state should be validated before leaving connection open.

        Raises:
            DeviceNotActiveError: When ``confirm_active`` is True, and the device high availability state is not active.

        Example:
            >>> device = IOSDevice(**connection_args)
            >>> device.open()
            raised DeviceNotActiveError:
            host1 is not the active device.

            device state: standby hot
            peer state:   active

            >>> device.open(confirm_active=False)
            >>> device.connected
            True
            >>>
        """
        if self.connected:
            try:
                self.native.find_prompt()
            except:  # noqa E722
                self._connected = False

        if not self.connected:
            self.native = ConnectHandler(
                device_type="cisco_ios",
                ip=self.host,
                username=self.username,
                password=self.password,
                port=self.port,
                global_delay_factor=self.global_delay_factor,
                secret=self.secret,
                verbose=False,
                fast_cli=self.fast_cli,
            )
            self._connected = True

        if confirm_active:
            self.confirm_is_active()

        log.debug(f"Host {self.host}: Connection to controller was opened successfully.")

    @property
    def peer_redundancy_state(self):
        """
        Determine the current redundancy state of the peer processor.

        Returns:
            str: The redundancy state of the peer processor.
            None: When the processor does not support redundancy.

        Example:
            >>> device = IOSDevice(**connection_args)
            >>> device.peer_redundancy_state
            'standby hot'
            >>>
        """
        try:
            show_redundancy = self.show("show redundancy")
        except CommandError:
            log.error(f"Host {self.host}: Command error for command 'show redundancy'.")
            return None
        re_show_redundancy = RE_SHOW_REDUNDANCY.match(show_redundancy.lstrip())
        processor_redundancy_info = re_show_redundancy.group("other")
        if processor_redundancy_info is not None:
            re_redundancy_state = RE_REDUNDANCY_STATE.search(processor_redundancy_info)
            processor_redundancy_state = re_redundancy_state.group(1).lower()
        else:
            processor_redundancy_state = "disabled"

        log.debug(f"Host {self.host}: Processor redundancy state {processor_redundancy_state}.")
        return processor_redundancy_state

    def reboot(self, timer=0, **kwargs):
        """Reboot device.

        Reload the controller or controller pair.

        Args:
            timer (int): The time to wait before reloading.

        Raises:
            ReloadTimeoutError: When the device is still unreachable after the timeout period.
        """
        if kwargs.get("confirm"):
            log.warning("Passing 'confirm' to reboot method is deprecated.", DeprecationWarning)

        def handler(signum, frame):
            log.error(f"Host {self.host}: Reboot signal error interrupting after reload.")
            raise RebootSignal

        signal.signal(signal.SIGALRM, handler)
        signal.alarm(10)

        try:
            if timer > 0:
                first_response = self.native.send_command_timing("reload in %d" % timer)
            else:
                first_response = self.native.send_command_timing("reload")

            if "System configuration" in first_response:
                self.native.send_command_timing("no")

            self.native.send_command_timing("\n")
        except RebootSignal:
            log.error(f"Host {self.host}: Reboot signal error.")
            signal.alarm(0)

        signal.alarm(0)
        log.info(f"Host {self.host}: Device rebooted.")
        # else:
        #     print("Need to confirm reboot with confirm=True")

    @property
    def redundancy_mode(self):
        """
        Get operating redundancy mode of the device.

        Returns:
            str: The redundancy mode the device is operating in.
                If the command is not supported, then "n/a" is returned.

        Example:
            >>> device = IOSDevice(**connection_args)
            >>> device.redundancy_mode
            'stateful switchover'
            >>>
        """
        try:
            show_redundancy = self.show("show redundancy")
        except CommandError:
            log.error(f"Host {self.host}: Command error for command 'show redundancy'.")
            return "n/a"
        re_show_redundancy = RE_SHOW_REDUNDANCY.match(show_redundancy.lstrip())
        redundancy_info = re_show_redundancy.group("info")
        re_redundancy_mode = RE_REDUNDANCY_OPERATION_MODE.search(redundancy_info)
        redundancy_mode = re_redundancy_mode.group(1).lower()
        log.debug(f"Host {self.host}: Redundancy mode is {redundancy_mode}.")
        return redundancy_mode

    @property
    def redundancy_state(self):
        """
        Determine the current redundancy state of the processor.

        Returns:
            str: The redundancy state of the current processor.
            None: When the processor does not support redundancy.

        Example:
            >>> device = IOSDevice(**connection_args)
            >>> device.redundancy_state
            'active'
            >>>
        """
        try:
            show_redundancy = self.show("show redundancy")
        except CommandError:
            log.error(f"Host {self.host}: Command error for command 'show redundancy'.")
            return None
        re_show_redundancy = RE_SHOW_REDUNDANCY.match(show_redundancy.lstrip())
        processor_redundancy_info = re_show_redundancy.group("self")
        re_redundancy_state = RE_REDUNDANCY_STATE.search(processor_redundancy_info)
        processor_redundancy_state = re_redundancy_state.group(1).lower()

        log.debug(f"Host {self.host}: Redundancy state is {processor_redundancy_state}.")
        return processor_redundancy_state

    def rollback(self, rollback_to):
        """Rollback configuration to file on flash.

        Args:
            rollback_to (sEtr): Name of the file to rollback to.

        Raises:
            RollbackError: Error if unable to rollback to configuration.
        """
        try:
<<<<<<< HEAD
            self.show("configure replace flash:%s force" % rollback_to)
            log.info(f"Host {self.host}: Rollback to {rollback_to}.")
=======
            self.show("configure replace %s%s force" % (self._get_file_system(), rollback_to))
>>>>>>> d45b81fd
        except CommandError:
            log.error(f"Host {self.host}: Rollback unsuccessful. {rollback_to} may not exist.")
            raise RollbackError("Rollback unsuccessful. %s may not exist." % rollback_to)

    @property
    def running_config(self):
        """Get running configuration.

        Returns:
            str: Output of ``show running-config``.
        """
        log.debug(f"Host {self.host}: Show running config.")
        return self.show("show running-config")

    def save(self, filename="startup-config"):
        """Save running configuration.

        Args:
            filename (str, optional): Name of file to save running configuration. Defaults to "startup-config".

        Returns:
            bool: True if save is succesfull.
        """
        command = "copy running-config %s" % filename
        # Changed to send_command_timing to not require a direct prompt return.
        self.native.send_command_timing(command)
        # If the user has enabled 'file prompt quiet' which dose not require any confirmation or feedback.
        # This will send return without requiring an OK.
        # Send a return to pass the [OK]? message - Incease delay_factor for looking for response.
        self.native.send_command_timing("\n", delay_factor=2)
        # Confirm that we have a valid prompt again before returning.
        self.native.find_prompt()
        log.debug(f"Host {self.host}: Copy running config with name {filename}.")
        return True

    def set_boot_options(self, image_name, **vendor_specifics):
        """Set specified image as boot image.

        Args:
            image_name (str): Name of image to set as boot variable.

        Raises:
            NTCFileNotFoundError: Error if file is not found on device.
            CommandError: Error if setting new image as boot variable fails.
        """
        file_system = vendor_specifics.get("file_system")
        if file_system is None:
            file_system = self._get_file_system()

        file_system_files = self.show("dir {0}".format(file_system))
        if re.search(image_name, file_system_files) is None:
            log.error(f"Host {self.host}: File not found error for image {image_name}.")
            raise NTCFileNotFoundError(hostname=self.hostname, file=image_name, dir=file_system)

        try:
            command = "boot system {0}/{1}".format(file_system, image_name)
            self.config(["no boot system", command])
        except CommandListError:  # TODO: Update to CommandError when deprecating config_list
            file_system = file_system.replace(":", "")
            command = "boot system {0} {1}".format(file_system, image_name)
            self.config(["no boot system", command])
            log.error(f"Host {self.host}: Command list error for command {command}.")

        self.save()
        new_boot_options = self.boot_options["sys"]
        if new_boot_options != image_name:
            log.error(f"Host {self.host}: Setting boot command did not yield expected results")
            raise CommandError(
                command=command,
                message="Setting boot command did not yield expected results, found {0}".format(new_boot_options),
            )

        log.info(f"Host {self.host}: boot options have been set to {image_name}")

    def show(self, command, expect_string=None):
        """Run command on device.

        Args:
            command (str): Command to be ran.
            expect_string (str, optional): Expected string from command output. Defaults to None.

        Returns:
            str: Output of command.
        """
        self.enable()
        return self._send_command(command, expect_string=expect_string)

    def show_list(self, commands):
        """Run a list of commands on device.

        Args:
            commands (list): List of commands to run on device.

        Raises:
            CommandListError: Error if one of the commands is not able to be ran on the device.

        Returns:
            list: Responses from each command ran on device.
        """
        self.enable()

        responses = []
        entered_commands = []
        for command in commands:
            entered_commands.append(command)
            try:
                responses.append(self._send_command(command))
                log.debug(f"Host {self.host}: Successfully executed command 'show' with responses {responses}.")
            except CommandError as e:
                log.error(f"Host {self.host}: Command list error for commands {commands} with message {e.message}.")
                raise CommandListError(entered_commands, command, e.cli_error_msg)

        return responses

    @property
    def startup_config(self):
        """Get startup configuration.

        Returns:
            str: Startup configuration from device.
        """
        log.debug(f"Host {self.host}: Successfully executed command 'show startup-config'.")
        return self.show("show startup-config")


class RebootSignal(NTCError):  # noqa: D101
    pass<|MERGE_RESOLUTION|>--- conflicted
+++ resolved
@@ -99,19 +99,19 @@
     def _enable(self):
         log.warning("_enable() is deprecated; use enable().", DeprecationWarning)
         self.enable()
-        log.debug(f"Host {self.host}: Device enabled")
+        log.debug("Host %s: Device enabled", self.host)
 
     def _enter_config(self):
         self.enable()
         self.native.config_mode()
-        log.debug(f"Host {self.host}: Device entered config mode.")
+        log.debug("Host %s: Device entered config mode.", self.host)
 
     def _file_copy_instance(self, src, dest=None, file_system="flash:"):
         if dest is None:
             dest = os.path.basename(src)
 
         fc = FileTransfer(self.native, src, dest, file_system=file_system)
-        log.debug(f"Host {self.host}: File copy instance {fc}.")
+        log.debug("Host %s: File copy instance %s.", self.host, fc)
         return fc
 
     def _get_file_system(self):
@@ -132,23 +132,23 @@
             raw_data = self.show("dir")
             try:
                 file_system = re.match(r"\s*.*?(\S+:)", raw_data).group(1)
-                log.debug(f"Host {self.host}: File system {file_system}.")
+                log.debug("Host %s: File system %s.", self.host, file_system)
                 return file_system
             except AttributeError:
                 # Allow to continue through the loop
                 continue
 
-        log.error(f"Host {self.host}: File system not found with command 'dir'.")
+        log.error("host %s: File system not found with command 'dir'.")
         raise FileSystemNotFoundError(hostname=self.hostname, command="dir")
 
     # Get the version of the image that is booted into on the device
     def _image_booted(self, image_name, image_pattern=r".*\.(\d+\.\d+\.\w+)\.SPA.+", **vendor_specifics):
         version_data = self.show("show version")
         if re.search(image_name, version_data):
-            log.info(f"Host {self.host}: Image {image_name} booted successfully.")
+            log.info("Host %s: Image %s booted successfully.", self.host, image_name)
             return True
 
-        log.info(f"Host {self.host}: Image {image_name} not booted successfully.")
+        log.info("Host %s: Image %s not booted successfully.", self.host, image_name)
         # Test for version number in the text, used on install mode devices that use packages.conf
         try:
             version_number = re.search(image_pattern, image_name).group(1)
@@ -165,7 +165,7 @@
         ip_int_br_out = self.show("show ip int br")
         ip_int_br_data = get_structured_data("cisco_ios_show_ip_int_brief.template", ip_int_br_out)
 
-        log.debug(f"Host {self.host}: interfaces detailed list {ip_int_br_data}.")
+        log.debug("Host %s: interfaces detailed list %s.", self.host, ip_int_br_data)
         return ip_int_br_data
 
     def _is_catalyst(self):
@@ -176,10 +176,10 @@
         try:
             version_data = get_structured_data("cisco_ios_show_version.template", show_version_out)[0]
         except IndexError:
-            log.error(f"Host {self.host}: index error.")
+            log.error("Host %s: index error.", self.host)
             return {}
 
-        log.debug(f"Host {self.host}: version data {version_data}.")
+        log.debug("Host %s: version data %s.", self.host, version_data)
         return version_data
 
     def _send_command(self, command, expect_string=None, **kwargs):
@@ -196,17 +196,17 @@
         response = self.native.send_command(**command_args)
 
         if "% " in response or "Error:" in response:
-            log.error(f"Host {self.host}: Error in {command} with response: {response}")
+            log.error("Host %s: Error in %s with response: %s", self.host, command, response)
             raise CommandError(command, response)
 
-        log.info(f"Host {self.host}: Command {command} was executed successfully with response: {response}")
+        log.info("Host %s: Command %s was executed successfully with response: %s", self.host, command, response)
         return response
 
     def _show_vlan(self):
         show_vlan_out = self.show("show vlan")
         show_vlan_data = get_structured_data("cisco_ios_show_vlan.template", show_vlan_out)
 
-        log.debug(f"Host {self.host}: Successfully executed command 'show vlan' with responses {show_vlan_data}.")
+        log.debug("Host %s: Successfully executed command 'show vlan' with responses %s.", self.host, show_vlan_data)
         return show_vlan_data
 
     def _uptime_components(self, uptime_full_string):
@@ -239,12 +239,12 @@
             try:
                 self.open()
                 self.show("show version")
-                log.debug(f"Host {self.host}: Device rebooted.")
+                log.debug("Host %s: Device rebooted.", self.host)
                 return
             except:  # noqa E722 # nosec
                 pass
 
-        log.error(f"Host {self.host}: Device timed out while rebooting.")
+        log.error("Host %s: Device timed out while rebooting.", self.host)
         raise RebootTimeoutError(hostname=self.hostname, wait_time=timeout)
 
     def backup_running_config(self, filename):
@@ -277,7 +277,7 @@
                 # Default to running config value
                 show_boot_out = self.show("show run | inc boot")
                 boot_path_regex = r"boot\s+system\s+(?:\S+\s+|)(\S+)\s*$"
-                log.error(f"Host {self.host}: Command error 'show boot'.")
+                log.error("Host %s: Command error 'show boot'.", self.host)
 
         match = re.search(boot_path_regex, show_boot_out, re.MULTILINE)
         if match:
@@ -293,7 +293,7 @@
         else:
             boot_image = None
 
-        log.debug(f"Host {self.host}: the boot options are {dict(sys=boot_image)}")
+        log.debug("Host %s: the boot options are {dict(sys=boot_image)}", self.host)
         return {"sys": boot_image}
 
     def checkpoint(self, checkpoint_file):
@@ -302,7 +302,7 @@
         Args:
             checkpoint_file (str): Name of checkpoint file.
         """
-        log.debug(f"Host {self.host}: checkpoint is {checkpoint_file}.")
+        log.debug("Host %s: checkpoint is %s.", self.host, checkpoint_file)
         self.save(filename=checkpoint_file)
 
     def close(self):
@@ -310,7 +310,7 @@
         if self.connected:
             self.native.disconnect()
             self._connected = False
-            log.debug("Host {self.host}: Connection closed.")
+            log.debug("Host %s: Connection closed.", self.host)
 
     def config(self, command, **netmiko_args):
         r"""
@@ -366,13 +366,16 @@
                 command_responses.append(command_response)
                 self._check_command_output_for_errors(cmd, command_response)
         except TypeError as err:
-            log.error(f"Host {self.host}: Netmiko Driver's {err.args[0]}")
+            log.error("Host %s: Netmiko Driver's %s", self.host, err.args[0])
             raise TypeError(f"Netmiko Driver's {err.args[0]}")
         # TODO: Remove this when deprecating config_list method
         except CommandError as err:
             if not original_command_is_str:
                 log.error(
-                    f"Host {self.host}: Command error with commands: {entered_commands} and error message {err.cli_error_msg}"
+                    "Host %s: Command error with commands: %s and error message %s",
+                    self.host,
+                    entered_commands,
+                    err.cli_error_msg,
                 )
                 raise CommandListError(entered_commands, cmd, err.cli_error_msg)
             else:
@@ -387,7 +390,7 @@
         if original_command_is_str:
             return command_responses[0]
 
-        log.info(f"Host {self.host}: Device configured with command responses {command_responses}.")
+        log.info("Host %s: Device configured with command responses %s.", self.host, command_responses)
         return command_responses
 
     def config_list(self, commands, **netmiko_args):  # noqa: D401
@@ -452,11 +455,14 @@
             peer_redundancy_state = self.peer_redundancy_state
             self.close()
             log.error(
-                f"Host {self.host}: Device not active error with reduncdancy state {redundancy_state} and peer redundancy state {peer_redundancy_state}"
+                "Host %s: Device not active error with redundancy state %s and peer redundancy state %s",
+                self.host,
+                redundancy_state,
+                peer_redundancy_state,
             )
             raise DeviceNotActiveError(self.host, redundancy_state, peer_redundancy_state)
 
-        log.debug(f"Host {self.host}: Device is active.")
+        log.debug("Host %s: Device is active.", self.host)
         return True
 
     @property
@@ -486,7 +492,7 @@
         if self.native.check_config_mode():
             self.native.exit_config_mode()
 
-        log.debug(f"Host {self.host}: Device enabled.")
+        log.debug("Host %s: Device enabled.", self.host)
 
     @property
     def uptime(self):
@@ -500,7 +506,7 @@
             uptime_full_string = version_data["uptime"]
             self._uptime = self._uptime_to_seconds(uptime_full_string)
 
-        log.debug(f"Host {self.host}: Uptime {self._uptime}")
+        log.debug("Host %s: Uptime %s", self.host, self._uptime)
         return self._uptime
 
     @property
@@ -528,7 +534,7 @@
         if self._hostname is None:
             self._hostname = version_data["hostname"]
 
-        log.debug(f"Host {self.host}: Hostname {self._hostname}")
+        log.debug("Host %s: Hostname {self._hostname}", self.host)
         return self._hostname
 
     @property
@@ -542,7 +548,7 @@
         if self._interfaces is None:
             self._interfaces = list(x["intf"] for x in self._interfaces_detailed_list())
 
-        log.debug(f"Host {self.host}: Interfaces {self._interfaces}")
+        log.debug("Host %s: Interfaces %s", self.host, self._interfaces)
         return self._interfaces
 
     @property
@@ -559,7 +565,7 @@
             else:
                 self._vlans = []
 
-        log.debug(f"Host {self.host}: Vlans {self._vlans}")
+        log.debug("Host %s: Vlans %s", self.host, self._vlans)
         return self._vlans
 
     @property
@@ -572,7 +578,7 @@
         if self._fqdn is None:
             self._fqdn = "N/A"
 
-        log.debug(f"Host {self.host}: FQDN {self._fqdn}")
+        log.debug("Host %s: FQDN %s", self.host, self._fqdn)
         return self._fqdn
 
     @property
@@ -586,7 +592,7 @@
         if self._model is None:
             self._model = version_data["hardware"]
 
-        log.debug(f"Host {self.host}: Model {self._model}")
+        log.debug("Host %s: Model %s", self.host, self._model)
         return self._model
 
     @property
@@ -600,7 +606,7 @@
         if self._os_version is None:
             self._os_version = version_data["version"]
 
-        log.debug(f"Host {self.host}: OS version {self._os_version}")
+        log.debug("Host %s: OS version %s", self.host, self._os_version)
         return self._os_version
 
     @property
@@ -614,7 +620,7 @@
         if self._serial_number is None:
             self._serial_number = version_data["serial"]
 
-        log.debug(f"Host {self.host}: Serial number {self._serial_number}")
+        log.debug("Host %s: Serial number %s", self.host, self._serial_number)
         return self._serial_number
 
     @property
@@ -628,7 +634,7 @@
         version_data = self._raw_version_data()
         self._config_register = version_data["config_register"]
 
-        log.debug(f"Host {self.host}: Config register {self._config_register}")
+        log.debug("Host %s: Config register %s", self.host, self._config_register)
         return self._config_register
 
     @property
@@ -671,15 +677,15 @@
                 fc.enable_scp()
                 fc.establish_scp_conn()
                 fc.transfer_file()
-                log.info(f"Host {self.host}: File {src} transferred successfully.")
+                log.info("Host %s: File %s transferred successfully.", self.host, src)
             except OSError as error:
                 # compare hashes
                 if not fc.compare_md5():
-                    log.error(f"Host {self.host}: Socket closed error {error}")
+                    log.error("Host %s: Socket closed error %s", self.host, error)
                     raise SocketClosedError(message=error)
-                log.error(f"Host {self.host}: OS error {error}")
+                log.error("Host %s: OS error  %s", self.host, error)
             except:  # noqa E722
-                log.error(f"Host {self.host}: File transfer error {FileTransferError.default_message}")
+                log.error("Host %s: File transfer error %s", self.host, FileTransferError.default_message)
                 raise FileTransferError
             finally:
                 fc.close_scp_chan()
@@ -689,7 +695,9 @@
 
             if not self.file_copy_remote_exists(src, dest, file_system):
                 log.error(
-                    f"Host {self.host}: Attempted file copy, but could not validate file existed after transfer {FileTransferError.default_message}"
+                    "Host %s: Attempted file copy, but could not validate file existed after transfer %s",
+                    self.host,
+                    FileTransferError.default_message,
                 )
                 raise FileTransferError
 
@@ -711,10 +719,10 @@
 
         fc = self._file_copy_instance(src, dest, file_system=file_system)
         if fc.check_file_exists() and fc.compare_md5():
-            log.debug(f"Host {self.host}: File {src} already exists on remote.")
+            log.debug("Host %s: File %s already exists on remote.", self.host, src)
             return True
 
-        log.debug(f"Host {self.host}: File {src} does not already exist on remote.")
+        log.debug("Host %s: File %s does not already exist on remote.", self.host, src)
         return False
 
     def install_os(self, image_name, install_mode=False, install_mode_delay_factor=20, **vendor_specifics):
@@ -760,7 +768,7 @@
                     try:
                         self.show(command, delay_factor=install_mode_delay_factor)
                     except IOError:
-                        log.error(f"Host {self.host}: IO error for image {image_name}")
+                        log.error("Host %s: IO error for image %s", self.host, image_name)
                         pass
 
             else:
@@ -776,13 +784,13 @@
 
             # Verify the OS level
             if not self._image_booted(image_name):
-                log.error(f"Host {self.host}: OS install error for image {image_name}")
+                log.error("Host %s: OS install error for image %s", self.host, image_name)
                 raise OSInstallError(hostname=self.hostname, desired_boot=image_name)
 
-            log.info(f"Host {self.host}: OS image {image_name} installed successfully.")
+            log.info("Host %s: OS image %s installed successfully.", self.host, image_name)
             return True
 
-        log.info(f"Host {self.host}: OS image {image_name} not installed.")
+        log.info("Host %s: OS image %s not installed.", self.host, image_name)
         return False
 
     def is_active(self):
@@ -850,7 +858,7 @@
         if confirm_active:
             self.confirm_is_active()
 
-        log.debug(f"Host {self.host}: Connection to controller was opened successfully.")
+        log.debug("Host %s: Connection to controller was opened successfully.", self.host)
 
     @property
     def peer_redundancy_state(self):
@@ -870,7 +878,7 @@
         try:
             show_redundancy = self.show("show redundancy")
         except CommandError:
-            log.error(f"Host {self.host}: Command error for command 'show redundancy'.")
+            log.error("Host %s: Command error for command 'show redundancy'.", self.host)
             return None
         re_show_redundancy = RE_SHOW_REDUNDANCY.match(show_redundancy.lstrip())
         processor_redundancy_info = re_show_redundancy.group("other")
@@ -880,7 +888,7 @@
         else:
             processor_redundancy_state = "disabled"
 
-        log.debug(f"Host {self.host}: Processor redundancy state {processor_redundancy_state}.")
+        log.debug("Host %s: Processor redundancy state %s.", self.host, processor_redundancy_state)
         return processor_redundancy_state
 
     def reboot(self, timer=0, **kwargs):
@@ -895,10 +903,10 @@
             ReloadTimeoutError: When the device is still unreachable after the timeout period.
         """
         if kwargs.get("confirm"):
-            log.warning("Passing 'confirm' to reboot method is deprecated.", DeprecationWarning)
+            log.warning("Passing 'confirm' to reboot method is deprecated.")
 
         def handler(signum, frame):
-            log.error(f"Host {self.host}: Reboot signal error interrupting after reload.")
+            log.error("Host %s: Reboot signal error interrupting after reload.", self.host)
             raise RebootSignal
 
         signal.signal(signal.SIGALRM, handler)
@@ -915,11 +923,11 @@
 
             self.native.send_command_timing("\n")
         except RebootSignal:
-            log.error(f"Host {self.host}: Reboot signal error.")
+            log.error("Host %s: Reboot signal error.", self.host)
             signal.alarm(0)
 
         signal.alarm(0)
-        log.info(f"Host {self.host}: Device rebooted.")
+        log.info("Host %s: Device rebooted.", self.host)
         # else:
         #     print("Need to confirm reboot with confirm=True")
 
@@ -941,13 +949,13 @@
         try:
             show_redundancy = self.show("show redundancy")
         except CommandError:
-            log.error(f"Host {self.host}: Command error for command 'show redundancy'.")
+            log.error("Host %s: Command error for command 'show redundancy'.", self.host)
             return "n/a"
         re_show_redundancy = RE_SHOW_REDUNDANCY.match(show_redundancy.lstrip())
         redundancy_info = re_show_redundancy.group("info")
         re_redundancy_mode = RE_REDUNDANCY_OPERATION_MODE.search(redundancy_info)
         redundancy_mode = re_redundancy_mode.group(1).lower()
-        log.debug(f"Host {self.host}: Redundancy mode is {redundancy_mode}.")
+        log.debug("Host %s: Redundancy mode is %s.", self.host, redundancy_mode)
         return redundancy_mode
 
     @property
@@ -968,14 +976,14 @@
         try:
             show_redundancy = self.show("show redundancy")
         except CommandError:
-            log.error(f"Host {self.host}: Command error for command 'show redundancy'.")
+            log.error("Host %s: Command error for command 'show redundancy'.", self.host)
             return None
         re_show_redundancy = RE_SHOW_REDUNDANCY.match(show_redundancy.lstrip())
         processor_redundancy_info = re_show_redundancy.group("self")
         re_redundancy_state = RE_REDUNDANCY_STATE.search(processor_redundancy_info)
         processor_redundancy_state = re_redundancy_state.group(1).lower()
 
-        log.debug(f"Host {self.host}: Redundancy state is {processor_redundancy_state}.")
+        log.debug("Host %s: Redundancy state is %s.", self.host, processor_redundancy_state)
         return processor_redundancy_state
 
     def rollback(self, rollback_to):
@@ -988,14 +996,10 @@
             RollbackError: Error if unable to rollback to configuration.
         """
         try:
-<<<<<<< HEAD
-            self.show("configure replace flash:%s force" % rollback_to)
-            log.info(f"Host {self.host}: Rollback to {rollback_to}.")
-=======
             self.show("configure replace %s%s force" % (self._get_file_system(), rollback_to))
->>>>>>> d45b81fd
+            log.info("Host %s: Rollback to %s.", self.host, rollback_to)
         except CommandError:
-            log.error(f"Host {self.host}: Rollback unsuccessful. {rollback_to} may not exist.")
+            log.error("Host %s: Rollback unsuccessful. %s may not exist.", self.host, rollback_to)
             raise RollbackError("Rollback unsuccessful. %s may not exist." % rollback_to)
 
     @property
@@ -1005,7 +1009,7 @@
         Returns:
             str: Output of ``show running-config``.
         """
-        log.debug(f"Host {self.host}: Show running config.")
+        log.debug("Host %s: Show running config.", self.host)
         return self.show("show running-config")
 
     def save(self, filename="startup-config"):
@@ -1026,7 +1030,7 @@
         self.native.send_command_timing("\n", delay_factor=2)
         # Confirm that we have a valid prompt again before returning.
         self.native.find_prompt()
-        log.debug(f"Host {self.host}: Copy running config with name {filename}.")
+        log.debug("Host %s: Copy running config with name %s.", self.host, filename)
         return True
 
     def set_boot_options(self, image_name, **vendor_specifics):
@@ -1045,7 +1049,7 @@
 
         file_system_files = self.show("dir {0}".format(file_system))
         if re.search(image_name, file_system_files) is None:
-            log.error(f"Host {self.host}: File not found error for image {image_name}.")
+            log.error("Host %s: File not found error for image %s.", self.host, image_name)
             raise NTCFileNotFoundError(hostname=self.hostname, file=image_name, dir=file_system)
 
         try:
@@ -1055,18 +1059,18 @@
             file_system = file_system.replace(":", "")
             command = "boot system {0} {1}".format(file_system, image_name)
             self.config(["no boot system", command])
-            log.error(f"Host {self.host}: Command list error for command {command}.")
+            log.error("Host %s: Command list error for command %s.", self.host, command)
 
         self.save()
         new_boot_options = self.boot_options["sys"]
         if new_boot_options != image_name:
-            log.error(f"Host {self.host}: Setting boot command did not yield expected results")
+            log.error("Host %s: Setting boot command did not yield expected results", self.host)
             raise CommandError(
                 command=command,
                 message="Setting boot command did not yield expected results, found {0}".format(new_boot_options),
             )
 
-        log.info(f"Host {self.host}: boot options have been set to {image_name}")
+        log.info("Host %s: boot options have been set to %s", self.host, image_name)
 
     def show(self, command, expect_string=None):
         """Run command on device.
@@ -1101,9 +1105,11 @@
             entered_commands.append(command)
             try:
                 responses.append(self._send_command(command))
-                log.debug(f"Host {self.host}: Successfully executed command 'show' with responses {responses}.")
+                log.debug("Host %s: Successfully executed command 'show' with responses %s.", self.host, responses)
             except CommandError as e:
-                log.error(f"Host {self.host}: Command list error for commands {commands} with message {e.message}.")
+                log.error(
+                    "Host %s: Command list error for commands %s with message %s.", self.host, commands, e.message
+                )
                 raise CommandListError(entered_commands, command, e.cli_error_msg)
 
         return responses
@@ -1115,7 +1121,7 @@
         Returns:
             str: Startup configuration from device.
         """
-        log.debug(f"Host {self.host}: Successfully executed command 'show startup-config'.")
+        log.debug("Host %s: Successfully executed command 'show startup-config'.", self.host)
         return self.show("show startup-config")
 
 
