"""Module for using a Cisco IOS device over SSH."""

import signal
import os
import re
import time
import warnings

from netmiko import ConnectHandler
from netmiko import FileTransfer

from pyntc.utils import get_structured_data
from .base_device import BaseDevice, RollbackError, fix_docs
from pyntc.errors import (
    NTCError,
    CommandError,
    OSInstallError,
    CommandListError,
    FileTransferError,
    RebootTimeoutError,
    DeviceNotActiveError,
    NTCFileNotFoundError,
    FileSystemNotFoundError,
    SocketClosedError,
)
from pyntc import log


BASIC_FACTS_KM = {"model": "hardware", "os_version": "version", "serial_number": "serial", "hostname": "hostname"}
RE_SHOW_REDUNDANCY = re.compile(
    r"^Redundant\s+System\s+Information\s*:\s*\n^-.+-\s*\n(?P<info>.+?)\n"
    r"^Current\s+Processor\s+Information\s*:\s*\n^-.+-\s*\n(?P<self>.+?$)\n"
    r"(?:Peer\s+Processor\s+Information\s*:\s*\n-.+-\s*\n(?P<other>.+)|Peer\s+\(slot:\s+\d+\).+)",
    re.DOTALL | re.MULTILINE,
)
RE_REDUNDANCY_OPERATION_MODE = re.compile(r"^\s*Operating\s+Redundancy\s+Mode\s*=\s*(.+?)\s*$", re.M)
RE_REDUNDANCY_STATE = re.compile(r"^\s*Current\s+Software\s+state\s*=\s*(.+?)\s*$", re.M)
SHOW_DIR_RETRY_COUNT = 5
INSTALL_MODE_FILE_NAME = "packages.conf"


@fix_docs
class IOSDevice(BaseDevice):
    """Cisco IOS Device Implementation."""

    vendor = "cisco"
    active_redundancy_states = {None, "active"}

    def __init__(
        self, host, username, password, secret="", port=22, confirm_active=True, fast_cli=True, **kwargs
    ):  # noqa: D403
        """
        PyNTC Device implementation for Cisco IOS.

        Args:
            host (str): The address of the network device.
            username (str): The username to authenticate with the device.
            password (str): The password to authenticate with the device.
            secret (str): The password to escalate privilege on the device.
            port (int): The port to use to establish the connection.
            confirm_active (bool): Determines if device's high availability state should be validated before leaving connection open.
            fast_cli (bool): Fast CLI mode for Netmiko, it is recommended to use False when opening the client on code upgrades
        """
        super().__init__(host, username, password, device_type="cisco_ios_ssh")

        self.native = None
        self.secret = secret
        self.port = int(port)
        self.global_delay_factor = kwargs.get("global_delay_factor", 1)
        self.delay_factor = kwargs.get("delay_factor", 1)
        self._fast_cli = fast_cli
        self._connected = False
        self.open(confirm_active=confirm_active)
        log.init(host=host)

    def _check_command_output_for_errors(self, command, command_response):
        """
        Check response from device to see if an error was reported.

        Args:
            command (str): The command that was sent to the device.

        Raises:
            CommandError: When ``command_response`` reports an error in sending ``command``.

        Example:
            >>> device = IOSDevice(**connection_args)
            >>> command = "show version"
            >>> command_response = "output from show version"
            >>> device._check_command_output_for_errors(command, command_response)
            >>> command = "invalid command"
            >>> command_response = "% invalid command"
            >>> device._check_command_output_for_errors(command, command_resposne)
            CommandError: ...
            >>>
        """
        if "% " in command_response or "Error:" in command_response:
            raise CommandError(command, command_response)

    def _enable(self):
        log.warning("_enable() is deprecated; use enable().", DeprecationWarning)
        self.enable()
        log.debug(f"Host {self.host}: Device enabled")

    def _enter_config(self):
        self.enable()
        self.native.config_mode()
        log.debug(f"Host {self.host}: Device entered config mode.")

    def _file_copy_instance(self, src, dest=None, file_system="flash:"):
        if dest is None:
            dest = os.path.basename(src)

        fc = FileTransfer(self.native, src, dest, file_system=file_system)
        log.debug(f"Host {self.host}: File copy instance {fc}.")
        return fc

    def _get_file_system(self):
        """Determine the default file system or directory for device.

        Returns:
            str: The name of the default file system or directory for the device.

        Raises:
            FileSystemNotFound: When the module is unable to determine the default file system.
        """
        # Set variables to control while loop
        counter = 0

        # Attempt to gather file system
        while counter < SHOW_DIR_RETRY_COUNT:
            counter += 1
            raw_data = self.show("dir")
            try:
                file_system = re.match(r"\s*.*?(\S+:)", raw_data).group(1)
                log.debug(f"Host {self.host}: File system {file_system}.")
                return file_system
            except AttributeError:
                # Allow to continue through the loop
                continue

        log.error(f"Host {self.host}: File system not found with command 'dir'.")
        raise FileSystemNotFoundError(hostname=self.hostname, command="dir")

    # Get the version of the image that is booted into on the device
    def _image_booted(self, image_name, image_pattern=r".*\.(\d+\.\d+\.\w+)\.SPA.+", **vendor_specifics):
        version_data = self.show("show version")
        if re.search(image_name, version_data):
            log.info(f"Host {self.host}: Image {image_name} booted successfully.")
            return True

<<<<<<< HEAD
        log.info(f"Host {self.host}: Image {image_name} not booted successfully.")
=======
        # Test for version number in the text, used on install mode devices that use packages.conf
        try:
            version_number = re.search(image_pattern, image_name).group(1)
            if version_number and version_number in version_data:
                return True
        # Continue on if regex is unable to find the result, which raises an attribute error
        except AttributeError:
            pass

        # Unable to find the version number in output, the image is not booted.
>>>>>>> 67b2b906
        return False

    def _interfaces_detailed_list(self):
        ip_int_br_out = self.show("show ip int br")
        ip_int_br_data = get_structured_data("cisco_ios_show_ip_int_brief.template", ip_int_br_out)

        log.debug(f"Host {self.host}: interfaces detailed list {ip_int_br_data}.")
        return ip_int_br_data

    def _is_catalyst(self):
        return self.model.startswith("WS-")

    def _raw_version_data(self):
        show_version_out = self.show("show version")
        try:
            version_data = get_structured_data("cisco_ios_show_version.template", show_version_out)[0]
        except IndexError:
            log.error(f"Host {self.host}: index error.")
            return {}

        log.debug(f"Host {self.host}: version data {version_data}.")
        return version_data

    def _send_command(self, command, expect_string=None, **kwargs):
        # Set command args and assign the command to command_string argument
        command_args = {"command_string": command}

        # Check for an expect_string being passed in
        if expect_string is not None:
            command_args["expect_string"] = expect_string

        # Update command_args with additional arguments passed in, must be a valid Netmiko argument
        command_args.update(kwargs)

        response = self.native.send_command(**command_args)

        if "% " in response or "Error:" in response:
            log.error(f"Host {self.host}: Error in {command} with response: {response}")
            raise CommandError(command, response)

        log.info(f"Host {self.host}: Command {command} was executed successfully with response: {response}")
        return response

    def _show_vlan(self):
        show_vlan_out = self.show("show vlan")
        show_vlan_data = get_structured_data("cisco_ios_show_vlan.template", show_vlan_out)

        log.debug(f"Host {self.host}: Successfully executed command 'show vlan' with responses {show_vlan_data}.")
        return show_vlan_data

    def _uptime_components(self, uptime_full_string):
        match_days = re.search(r"(\d+) days?", uptime_full_string)
        match_hours = re.search(r"(\d+) hours?", uptime_full_string)
        match_minutes = re.search(r"(\d+) minutes?", uptime_full_string)

        days = int(match_days.group(1)) if match_days else 0
        hours = int(match_hours.group(1)) if match_hours else 0
        minutes = int(match_minutes.group(1)) if match_minutes else 0

        return days, hours, minutes

    def _uptime_to_seconds(self, uptime_full_string):
        days, hours, minutes = self._uptime_components(uptime_full_string)

        seconds = days * 24 * 60 * 60
        seconds += hours * 60 * 60
        seconds += minutes * 60

        return seconds

    def _uptime_to_string(self, uptime_full_string):
        days, hours, minutes = self._uptime_components(uptime_full_string)
        return "%02d:%02d:%02d:00" % (days, hours, minutes)

    def _wait_for_device_reboot(self, timeout=3600):
        start = time.time()
        while time.time() - start < timeout:
            try:
                self.open()
                self.show("show version")
                log.debug(f"Host {self.host}: Device rebooted.")
                return
            except:  # noqa E722 # nosec
                pass

        log.error(f"Host {self.host}: Device timed out while rebooting.")
        raise RebootTimeoutError(hostname=self.hostname, wait_time=timeout)

    def backup_running_config(self, filename):
        """Backup running configuration to filename specified.

        Args:
            filename (str): Filename to save running configuration to.
        """
        with open(filename, "w") as f:
            f.write(self.running_config)

    @property
    def boot_options(self):
        """Get current boot image.

        Returns:
            dict: Key ``sys`` with value being the current boot image.
        """
        boot_path_regex = r"(?:BOOT variable\s+=\s+(\S+)\s*$|BOOT path-list\s+:\s*(\S+)\s*$)"
        try:
            # Try show bootvar command first
            show_boot_out = self.show("show bootvar")
            show_boot_out = show_boot_out.split("Boot Variables on next reload", 1)[-1]
        except CommandError:
            try:
                # Try show boot if previous command was invalid
                show_boot_out = self.show("show boot")
                show_boot_out = show_boot_out.split("Boot Variables on next reload", 1)[-1]
            except CommandError:
                # Default to running config value
                show_boot_out = self.show("show run | inc boot")
                boot_path_regex = r"boot\s+system\s+(?:\S+\s+|)(\S+)\s*$"
                log.error(f"Host {self.host}: Command error 'show boot'.")

        match = re.search(boot_path_regex, show_boot_out, re.MULTILINE)
        if match:
            boot_path_tuple = match.groups()
            # The regex match will return two values: the boot value and None
            # The return order will depend on which side of the `or` is matched in the regex
            boot_path = [value for value in boot_path_tuple if value is not None][0]
            file_system = self._get_file_system()
            boot_image = boot_path.replace(file_system, "")
            boot_image = boot_image.replace("/", "")
            boot_image = boot_image.split(",")[0]
            boot_image = boot_image.split(";")[0]
        else:
            boot_image = None

        log.debug(f"Host {self.host}: the boot options are {dict(sys=boot_image)}")
        return {"sys": boot_image}

    def checkpoint(self, checkpoint_file):
<<<<<<< HEAD
        log.debug(f"Host {self.host}: checkpoint is {checkpoint_file}.")
=======
        """Create checkpoint file.

        Args:
            checkpoint_file (str): Name of checkpoint file.
        """
>>>>>>> 67b2b906
        self.save(filename=checkpoint_file)

    def close(self):
        """Disconnect from device."""
        if self.connected:
            self.native.disconnect()
            self._connected = False
            log.debug("Host {self.host}: Connection closed.")

    def config(self, command, **netmiko_args):
        r"""
        Send config commands to device.

        By default, entering and exiting config mode is handled automatically.
        To disable entering and exiting config mode, pass `enter_config_mode` and `exit_config_mode` in ``**netmiko_args``.
        This supports all arguments supported by Netmiko's `send_config_set` method using ``netmiko_args``.
        This will send each command in ``command`` until either an Error is caught or all commands have been sent.

        Args:
            command (str|list): The command or commands to send to the device.
            **netmiko_args: Any argument supported by ``netmiko.ConnectHandler.send_config_set``.

        Returns:
            str: When ``command`` is a str, the config session input and output from sending ``command``.
            list: When ``command`` is a list, the config session input and output from sending ``command``.

        Raises:
            TypeError: When sending an argument in ``**netmiko_args`` that is not supported.
            CommandError: When ``command`` is a str and its results report an error.
            CommandListError: When ``command`` is a list and one of the commands reports an error.

        Example:
            >>> device = IOSDevice(**connection_args)
            >>> device.config("no service pad")
            'configure terminal\nEnter configuration commands, one per line.  End with CNTL/Z.\n'
            'host(config)#no service pad\nhost(config)#end\nhost#'
            >>> device.config(["interface Gig0/1", "description x-connect"])
            ['host(config)#interface Gig0/1\nhost(config-if)#, 'description x-connect\nhost(config-if)#']
            >>>
        """
        # TODO: Remove this when deprecating config_list method
        original_command_is_str = isinstance(command, str)

        # TODO: switch to isinstance(command, str) when removing above
        if original_command_is_str:
            command = [command]

        original_exit_config_setting = netmiko_args.get("exit_config_mode")
        netmiko_args["exit_config_mode"] = False
        # Ignore None or invalid args passed for enter_config_mode
        if netmiko_args.get("enter_config_mode") is not False:
            self._enter_config()
            netmiko_args["enter_config_mode"] = False

        entered_commands = []
        command_responses = []
        try:
            for cmd in command:
                entered_commands.append(cmd)
                command_response = self.native.send_config_set(cmd, **netmiko_args)
                command_responses.append(command_response)
                self._check_command_output_for_errors(cmd, command_response)
        except TypeError as err:
            log.error(f"Host {self.host}: Netmiko Driver's {err.args[0]}")
            raise TypeError(f"Netmiko Driver's {err.args[0]}")
        # TODO: Remove this when deprecating config_list method
        except CommandError as err:
            if not original_command_is_str:
                log.error(
                    f"Host {self.host}: Command error with commands: {entered_commands} and error message {e.cli_error_msg}"
                )
                raise CommandListError(entered_commands, cmd, err.cli_error_msg)
            else:
                raise err
        # Don't let exception prevent exiting config mode
        finally:
            # Ignore None or invalid args passed for exit_config_mode
            if original_exit_config_setting is not False:
                self.native.exit_config_mode()

        # TODO: Remove this when deprecating config_list method
        if original_command_is_str:
            return command_responses[0]

        log.info(f"Host {self.host}: Device configured with command responses {command_responses}.")
        return command_responses

    def config_list(self, commands, **netmiko_args):  # noqa: D401
        r"""
        DEPRECATED - Use the `config` method.

        Send config commands to device.

        By default, entering and exiting config mode is handled automatically.
        To disable entering and exiting config mode, pass `enter_config_mode` and `exit_config_mode` in ``**netmiko_args``.
        This supports all arguments supported by Netmiko's `send_config_set` method using ``netmiko_args``.

        Args:
            commands (list): The commands to send to the device.
            **netmiko_args: Any argument supported by ``netmiko.ConnectHandler.send_config_set``.

        Returns:
            list: Each command's input and output from sending the command in ``commands``.

        Raises:
            TypeError: When sending an argument in ``**netmiko_args`` that is not supported.
            CommandListError: When one of the commands reports an error on the device.

        Example:
            >>> device = IOSDevice(**connection_args)
            >>> device.config_list(["interface Gig0/1", "description x-connect"])
            ['host(config)#interface Gig0/1\nhost(config-if)#, 'description x-connect\nhost(config-if)#']
            >>>
        """
        log.warning("config_list() is deprecated; use config.", DeprecationWarning)
        return self.config(commands, **netmiko_args)

    def confirm_is_active(self):
        """
        Confirm that the device is either standalone or the active device in a high availability cluster.

        Returns:
            bool: True when the device is considered active.

        Rasies:
            DeviceNotActiveError: When the device is not considered the active device.

        Example:
            >>> device = IOSDevice(**connection_args)
            >>> device.redundancy_state
            'standby hot'
            >>> device.confirm_is_active()
            raised DeviceNotActiveError:
            host1 is not the active device.

            device state: standby hot
            peer state:   active

            >>> device.redundancy_state
            'active'
            >>> device.confirm_is_active()
            True
            >>>
        """
        if not self.is_active():
            redundancy_state = self.redundancy_state
            peer_redundancy_state = self.peer_redundancy_state
            self.close()
            log.error(
                f"Host {self.host}: Device not active error with reduncdancy state {redundancy_state} and peer redundancy state {peer_redundancy_state}"
            )
            raise DeviceNotActiveError(self.host, redundancy_state, peer_redundancy_state)

        log.debug(f"Host {self.host}: Device is active.")
        return True

    @property
    def connected(self):  # noqa: D401
        """
        Get connection status of the device.

        Returns:
            bool: True if the device is connected, else False.
        """
        return self._connected

    @connected.setter
    def connected(self, value):
        self._connected = value

    def enable(self):
        """Ensure device is in enable mode.

        Returns:
            None: Device prompt is set to enable mode.
        """
        # Netmiko reports enable and config mode as being enabled
        if not self.native.check_enable_mode():
            self.native.enable()
        # Ensure device is not in config mode
        if self.native.check_config_mode():
            self.native.exit_config_mode()

        log.debug(f"Host {self.host}: Device enabled.")

    @property
    def uptime(self):
        """Get uptime from device.

        Returns:
            int: Uptime in seconds.
        """
        if self._uptime is None:
            version_data = self._raw_version_data()
            uptime_full_string = version_data["uptime"]
            self._uptime = self._uptime_to_seconds(uptime_full_string)

        log.debug(f"Host {self.host}: Uptime {self._uptime}")
        return self._uptime

    @property
    def uptime_string(self):
        """
        Get uptime in format dd:hh:mm.
        """
        if self._uptime_string is None:
            version_data = self._raw_version_data()
            uptime_full_string = version_data["uptime"]
            self._uptime_string = self._uptime_to_string(uptime_full_string)

        return self._uptime_string

    @property
    def hostname(self):
        """Get hostname of device.

        Returns:
            str: Hostname of device.
        """
        version_data = self._raw_version_data()
        if self._hostname is None:
            self._hostname = version_data["hostname"]

        log.debug(f"Host {self.host}: Hostname {self._hostname}")
        return self._hostname

    @property
    def interfaces(self):
        """
        Get list of interfaces on device.

        Returns:
            list: List of interfaces on device.
        """
        if self._interfaces is None:
            self._interfaces = list(x["intf"] for x in self._interfaces_detailed_list())

        log.debug(f"Host {self.host}: Interfaces {self._interfaces}")
        return self._interfaces

    @property
    def vlans(self):
        """
        Get list of VLANs on device.

        Returns:
            list: List of VLANs on device.
        """
        if self._vlans is None:
            if self.model.startswith("WS"):
                self._vlans = list(str(x["vlan_id"]) for x in self._show_vlan())
            else:
                self._vlans = []

        log.debug(f"Host {self.host}: Vlans {self._vlans}")
        return self._vlans

    @property
    def fqdn(self):
        """Get fully qualified domain name.

        Returns:
            str: Fully qualified domain name or ``N/A`` if not defined.
        """
        if self._fqdn is None:
            self._fqdn = "N/A"

        log.debug(f"Host {self.host}: FQDN {self._fqdn}")
        return self._fqdn

    @property
    def model(self):
        """Get the device model.

        Returns:
            str: Device model.
        """
        version_data = self._raw_version_data()
        if self._model is None:
            self._model = version_data["hardware"]

        log.debug(f"Host {self.host}: Model {self._model}")
        return self._model

    @property
    def os_version(self):
        """Get os version on device.

        Returns:
            str: OS version on device.
        """
        version_data = self._raw_version_data()
        if self._os_version is None:
            self._os_version = version_data["version"]

        log.debug(f"Host {self.host}: OS version {self._os_version}")
        return self._os_version

    @property
    def serial_number(self):
        """Get serial number of device.

        Returns:
            str: Serial number of device.
        """
        version_data = self._raw_version_data()
        if self._serial_number is None:
            self._serial_number = version_data["serial"]

        log.debug(f"Host {self.host}: Serial number {self._serial_number}")
        return self._serial_number

    @property
    def config_register(self):
        """Get config register of device.

        Returns:
            str: Config register.
        """
        # ios-specific facts
        version_data = self._raw_version_data()
        self._config_register = version_data["config_register"]

        log.debug(f"Host {self.host}: Config register {self._config_register}")
        return self._config_register

    @property
    def fast_cli(self):
        """Get current fast_cli value.

        Returns:
            bool: True if fast_cli is set to true. Otherwise, false.
        """
        return self._fast_cli

    @fast_cli.setter
    def fast_cli(self, value):
        self._fast_cli = value
        self.native.fast_cli = value

    def file_copy(self, src, dest=None, file_system=None):
        """Copy file to device.

        Args:
            src (str): Source of file.
            dest (str, optional): Destination name for file. Defaults to None.
            file_system (str, optional): File system to copy file to. Defaults to None.

        Raises:
            SocketClosedError: Error raised if connection to device is closed.
            FileTransferError: Error in transferring file.
            FileTransferError: Error if unable to verify file was transferred successfully.
        """
        self.enable()
        if file_system is None:
            file_system = self._get_file_system()

        if not self.file_copy_remote_exists(src, dest, file_system):
            fc = self._file_copy_instance(src, dest, file_system=file_system)
            #        if not self.fc.verify_space_available():
            #            raise FileTransferError('Not enough space available.')

            try:
                fc.enable_scp()
                fc.establish_scp_conn()
                fc.transfer_file()
                log.info(f"Host {self.host}: File {src} transferred successfully.")
            except OSError as error:
                # compare hashes
                if not fc.compare_md5():
                    log.error(f"Host {self.host}: Socket closed error {error}")
                    raise SocketClosedError(message=error)
                log.error(f"Host {self.host}: OS error {error}")
            except:  # noqa E722
                log.error(f"Host {self.host}: File transfer error {FileTransferError.default_message}")
                raise FileTransferError
            finally:
                fc.close_scp_chan()

            # Ensure connection to device is still open after long transfers
            self.open()

            if not self.file_copy_remote_exists(src, dest, file_system):
                log.error(
                    f"Host {self.host}: Attempted file copy, but could not validate file existed after transfer {FileTransferError.default_message}"
                )
                raise FileTransferError

    # TODO: Make this an internal method since exposing file_copy should be sufficient
    def file_copy_remote_exists(self, src, dest=None, file_system=None):
        """Copy file to device.

        Args:
            src (str): Source of file.
            dest (str, optional): Destination name for file. Defaults to None.
            file_system (str, optional): File system to copy file to. Defaults to None.

        Returns:
            bool: True if file copied succesfully and md5 hashes match. Otherwise, false.
        """
        self.enable()
        if file_system is None:
            file_system = self._get_file_system()

        fc = self._file_copy_instance(src, dest, file_system=file_system)
        if fc.check_file_exists() and fc.compare_md5():
            log.debug(f"Host {self.host}: File {src} already exists on remote.")
            return True

        log.debug(f"Host {self.host}: File {src} does not already exist on remote.")
        return False

    def install_os(self, image_name, install_mode=False, install_mode_delay_factor=20, **vendor_specifics):
        """Installs the prescribed Network OS, which must be present before issuing this command.

        Args:
            image_name (str): Name of the IOS image to boot into
            install_mode (bool, optional): Uses newer install method on devices. Defaults to False.

        Raises:
            OSInstallError: Unable to install OS Error type

        Returns:
            bool: False if no install is needed, true if the install completes successfully
        """
        timeout = vendor_specifics.get("timeout", 3600)
        if not self._image_booted(image_name):
            if install_mode:
                # Change boot statement to be boot system <flash>:packages.conf
                self.set_boot_options(INSTALL_MODE_FILE_NAME, **vendor_specifics)

                # Get the current fast_cli to set it back later to whatever it is
                current_fast_cli = self.fast_cli

                # Set fast_cli to False to handle install mode, 10+ minute installation
                self.fast_cli = False

                # Check for OS Version specific upgrade path
                # https://www.cisco.com/c/en/us/td/docs/switches/lan/catalyst9300/software/release/17-2/release_notes/ol-17-2-9300.html
                os_version = self.os_version
                if "16.5.1a" in os_version or "16.6.1" in os_version:
                    # Run install command and reboot device
                    command = f"request platform software package install switch all file {self._get_file_system()}{image_name} auto-copy"
                    self.show(command, delay_factor=install_mode_delay_factor)
                    self.reboot()

                else:
                    # Run install command (which reboots the device)
                    command = (
                        f"install add file {self._get_file_system()}{image_name} activate commit prompt-level none"
                    )
                    # Set a higher delay factor and send it in
                    try:
                        self.show(command, delay_factor=install_mode_delay_factor)
                    except IOError:
                        log.error(f"Host {self.host}: IO error for image {image_name}")
                        pass

            else:
                self.set_boot_options(image_name, **vendor_specifics)
                self.reboot()

            # Wait for the reboot to finish
            self._wait_for_device_reboot(timeout=timeout)

            # Set FastCLI back to originally set when using install mode
            if install_mode:
                self.fast_cli = current_fast_cli

            # Verify the OS level
            if not self._image_booted(image_name):
                log.error(f"Host {self.host}: OS install error for image {image_name}")
                raise OSInstallError(hostname=self.hostname, desired_boot=image_name)

            log.info(f"Host {self.host}: OS image {image_name} installed successfully.")
            return True

        log.info(f"Host {self.host}: OS image {image_name} not installed.")
        return False

    def is_active(self):
        """
        Determine if the current processor is the active processor.

        Returns:
            bool: True if the processor is active or does not support HA, else False.

        Example:
            >>> device = IOSDevice(**connection_args)
            >>> device.is_active()
            True
            >>>
        """
        return self.redundancy_state in self.active_redundancy_states

    def open(self, confirm_active=True):
        """
        Open a connection to the network device.

        This method will close the connection if ``confirm_active`` is True and the device is not active.
        Devices that do not have high availability are considered active.

        Args:
            confirm_active (bool): Determines if device's high availability state should be validated before leaving connection open.

        Raises:
            DeviceNotActiveError: When ``confirm_active`` is True, and the device high availability state is not active.

        Example:
            >>> device = IOSDevice(**connection_args)
            >>> device.open()
            raised DeviceNotActiveError:
            host1 is not the active device.

            device state: standby hot
            peer state:   active

            >>> device.open(confirm_active=False)
            >>> device.connected
            True
            >>>
        """
        if self.connected:
            try:
                self.native.find_prompt()
            except:  # noqa E722
                self._connected = False

        if not self.connected:
            self.native = ConnectHandler(
                device_type="cisco_ios",
                ip=self.host,
                username=self.username,
                password=self.password,
                port=self.port,
                global_delay_factor=self.global_delay_factor,
                secret=self.secret,
                verbose=False,
                fast_cli=self.fast_cli,
            )
            self._connected = True

        if confirm_active:
            self.confirm_is_active()

        log.debug(f"Host {self.host}: Connection to controller was opened successfully.")

    @property
    def peer_redundancy_state(self):
        """
        Determine the current redundancy state of the peer processor.

        Returns:
            str: The redundancy state of the peer processor.
            None: When the processor does not support redundancy.

        Example:
            >>> device = IOSDevice(**connection_args)
            >>> device.peer_redundancy_state
            'standby hot'
            >>>
        """
        try:
            show_redundancy = self.show("show redundancy")
        except CommandError:
            log.error(f"Host {self.host}: Command error for command 'show redundancy'.")
            return None
        re_show_redundancy = RE_SHOW_REDUNDANCY.match(show_redundancy.lstrip())
        processor_redundancy_info = re_show_redundancy.group("other")
        if processor_redundancy_info is not None:
            re_redundancy_state = RE_REDUNDANCY_STATE.search(processor_redundancy_info)
            processor_redundancy_state = re_redundancy_state.group(1).lower()
        else:
            processor_redundancy_state = "disabled"

        log.debug(f"Host {self.host}: Processor redundancy state {processor_redundancy_state}.")
        return processor_redundancy_state

    def reboot(self, timer=0, **kwargs):
        """Reboot device.

        Reload the controller or controller pair.

        Args:
            timer (int): The time to wait before reloading.

        Raises:
            ReloadTimeoutError: When the device is still unreachable after the timeout period.
        """
        if kwargs.get("confirm"):
            log.warning("Passing 'confirm' to reboot method is deprecated.", DeprecationWarning)

        def handler(signum, frame):
            log.error(f"Host {self.host}: Reboot signal error interrupting after reload.")
            raise RebootSignal

        signal.signal(signal.SIGALRM, handler)
        signal.alarm(10)

        try:
            if timer > 0:
                first_response = self.native.send_command_timing("reload in %d" % timer)
            else:
                first_response = self.native.send_command_timing("reload")

            if "System configuration" in first_response:
                self.native.send_command_timing("no")

            self.native.send_command_timing("\n")
        except RebootSignal:
            log.error(f"Host {self.host}: Reboot signal error.")
            signal.alarm(0)

        signal.alarm(0)
        log.info(f"Host {self.host}: Device rebooted.")
        # else:
        #     print("Need to confirm reboot with confirm=True")

    @property
    def redundancy_mode(self):
        """
        Get operating redundancy mode of the device.

        Returns:
            str: The redundancy mode the device is operating in.
                If the command is not supported, then "n/a" is returned.

        Example:
            >>> device = IOSDevice(**connection_args)
            >>> device.redundancy_mode
            'stateful switchover'
            >>>
        """
        try:
            show_redundancy = self.show("show redundancy")
        except CommandError:
            log.error(f"Host {self.host}: Command error for command 'show redundancy'.")
            return "n/a"
        re_show_redundancy = RE_SHOW_REDUNDANCY.match(show_redundancy.lstrip())
        redundancy_info = re_show_redundancy.group("info")
        re_redundancy_mode = RE_REDUNDANCY_OPERATION_MODE.search(redundancy_info)
        redundancy_mode = re_redundancy_mode.group(1).lower()
        log.debug(f"Host {self.host}: Redundancy mode is {redundancy_mode}.")
        return redundancy_mode

    @property
    def redundancy_state(self):
        """
        Determine the current redundancy state of the processor.

        Returns:
            str: The redundancy state of the current processor.
            None: When the processor does not support redundancy.

        Example:
            >>> device = IOSDevice(**connection_args)
            >>> device.redundancy_state
            'active'
            >>>
        """
        try:
            show_redundancy = self.show("show redundancy")
        except CommandError:
            log.error(f"Host {self.host}: Command error for command 'show redundancy'.")
            return None
        re_show_redundancy = RE_SHOW_REDUNDANCY.match(show_redundancy.lstrip())
        processor_redundancy_info = re_show_redundancy.group("self")
        re_redundancy_state = RE_REDUNDANCY_STATE.search(processor_redundancy_info)
        processor_redundancy_state = re_redundancy_state.group(1).lower()

        log.debug(f"Host {self.host}: Redundancy state is {processor_redundancy_state}.")
        return processor_redundancy_state

    def rollback(self, rollback_to):
        """Rollback configuration to file on flash.

        Args:
            rollback_to (sEtr): Name of the file to rollback to.

        Raises:
            RollbackError: Error if unable to rollback to configuration.
        """
        try:
            self.show("configure replace flash:%s force" % rollback_to)
            log.info(f"Host {self.host}: Rollback to {rollback_to}.")
        except CommandError:
            log.error(f"Host {self.host}: Rollback unsuccessful. {rollback_to} may not exist.")
            raise RollbackError("Rollback unsuccessful. %s may not exist." % rollback_to)

    @property
    def running_config(self):
<<<<<<< HEAD
        log.debug(f"Host {self.host}: Show running config.")
=======
        """Get running configuration.

        Returns:
            str: Output of ``show running-config``.
        """
>>>>>>> 67b2b906
        return self.show("show running-config")

    def save(self, filename="startup-config"):
        """Save running configuration.

        Args:
            filename (str, optional): Name of file to save running configuration. Defaults to "startup-config".

        Returns:
            bool: True if save is succesfull.
        """
        command = "copy running-config %s" % filename
        # Changed to send_command_timing to not require a direct prompt return.
        self.native.send_command_timing(command)
        # If the user has enabled 'file prompt quiet' which dose not require any confirmation or feedback.
        # This will send return without requiring an OK.
        # Send a return to pass the [OK]? message - Incease delay_factor for looking for response.
        self.native.send_command_timing("\n", delay_factor=2)
        # Confirm that we have a valid prompt again before returning.
        self.native.find_prompt()
        log.debug(f"Host {self.host}: Copy running config with name {filename}.")
        return True

    def set_boot_options(self, image_name, **vendor_specifics):
        """Set specified image as boot image.

        Args:
            image_name (str): Name of image to set as boot variable.

        Raises:
            NTCFileNotFoundError: Error if file is not found on device.
            CommandError: Error if setting new image as boot variable fails.
        """
        file_system = vendor_specifics.get("file_system")
        if file_system is None:
            file_system = self._get_file_system()

        file_system_files = self.show("dir {0}".format(file_system))
        if re.search(image_name, file_system_files) is None:
            log.error(f"Host {self.host}: File not found error for image {image_name}.")
            raise NTCFileNotFoundError(hostname=self.hostname, file=image_name, dir=file_system)

        try:
            command = "boot system {0}/{1}".format(file_system, image_name)
            self.config(["no boot system", command])
        except CommandListError:  # TODO: Update to CommandError when deprecating config_list
            file_system = file_system.replace(":", "")
            command = "boot system {0} {1}".format(file_system, image_name)
            self.config(["no boot system", command])
            log.error(f"Host {self.host}: Command list error for command {command}.")

        self.save()
        new_boot_options = self.boot_options["sys"]
        if new_boot_options != image_name:
            log.error(f"Host {self.host}: Setting boot command did not yield expected results")
            raise CommandError(
                command=command,
                message="Setting boot command did not yield expected results, found {0}".format(new_boot_options),
            )

        log.info(f"Host {self.host}: boot options have been set to {image_name}")

    def show(self, command, expect_string=None):
        """Run command on device.

        Args:
            command (str): Command to be ran.
            expect_string (str, optional): Expected string from command output. Defaults to None.

        Returns:
            str: Output of command.
        """
        self.enable()
        return self._send_command(command, expect_string=expect_string)

    def show_list(self, commands):
        """Run a list of commands on device.

        Args:
            commands (list): List of commands to run on device.

        Raises:
            CommandListError: Error if one of the commands is not able to be ran on the device.

        Returns:
            list: Responses from each command ran on device.
        """
        self.enable()

        responses = []
        entered_commands = []
        for command in commands:
            entered_commands.append(command)
            try:
                responses.append(self._send_command(command))
                log.debug(f"Host {self.host}: Successfully executed command 'show' with responses {responses}.")
            except CommandError as e:
                log.error(f"Host {self.host}: Command list error for commands {commands} with message {e.message}.")
                raise CommandListError(entered_commands, command, e.cli_error_msg)

        return responses

    @property
    def startup_config(self):
<<<<<<< HEAD
        log.debug(f"Host {self.host}: Successfully executed command 'show startup-config'.")
=======
        """Get startup configuration.

        Returns:
            str: Startup configuration from device.
        """
>>>>>>> 67b2b906
        return self.show("show startup-config")


class RebootSignal(NTCError):  # noqa: D101
    pass<|MERGE_RESOLUTION|>--- conflicted
+++ resolved
@@ -26,15 +26,18 @@
 from pyntc import log
 
 
-BASIC_FACTS_KM = {"model": "hardware", "os_version": "version", "serial_number": "serial", "hostname": "hostname"}
+BASIC_FACTS_KM = {"model": "hardware", "os_version": "version",
+                  "serial_number": "serial", "hostname": "hostname"}
 RE_SHOW_REDUNDANCY = re.compile(
     r"^Redundant\s+System\s+Information\s*:\s*\n^-.+-\s*\n(?P<info>.+?)\n"
     r"^Current\s+Processor\s+Information\s*:\s*\n^-.+-\s*\n(?P<self>.+?$)\n"
     r"(?:Peer\s+Processor\s+Information\s*:\s*\n-.+-\s*\n(?P<other>.+)|Peer\s+\(slot:\s+\d+\).+)",
     re.DOTALL | re.MULTILINE,
 )
-RE_REDUNDANCY_OPERATION_MODE = re.compile(r"^\s*Operating\s+Redundancy\s+Mode\s*=\s*(.+?)\s*$", re.M)
-RE_REDUNDANCY_STATE = re.compile(r"^\s*Current\s+Software\s+state\s*=\s*(.+?)\s*$", re.M)
+RE_REDUNDANCY_OPERATION_MODE = re.compile(
+    r"^\s*Operating\s+Redundancy\s+Mode\s*=\s*(.+?)\s*$", re.M)
+RE_REDUNDANCY_STATE = re.compile(
+    r"^\s*Current\s+Software\s+state\s*=\s*(.+?)\s*$", re.M)
 SHOW_DIR_RETRY_COUNT = 5
 INSTALL_MODE_FILE_NAME = "packages.conf"
 
@@ -98,7 +101,8 @@
             raise CommandError(command, command_response)
 
     def _enable(self):
-        log.warning("_enable() is deprecated; use enable().", DeprecationWarning)
+        log.warning("_enable() is deprecated; use enable().",
+                    DeprecationWarning)
         self.enable()
         log.debug(f"Host {self.host}: Device enabled")
 
@@ -139,19 +143,20 @@
                 # Allow to continue through the loop
                 continue
 
-        log.error(f"Host {self.host}: File system not found with command 'dir'.")
+        log.error(
+            f"Host {self.host}: File system not found with command 'dir'.")
         raise FileSystemNotFoundError(hostname=self.hostname, command="dir")
 
     # Get the version of the image that is booted into on the device
     def _image_booted(self, image_name, image_pattern=r".*\.(\d+\.\d+\.\w+)\.SPA.+", **vendor_specifics):
         version_data = self.show("show version")
         if re.search(image_name, version_data):
-            log.info(f"Host {self.host}: Image {image_name} booted successfully.")
+            log.info(
+                f"Host {self.host}: Image {image_name} booted successfully.")
             return True
 
-<<<<<<< HEAD
-        log.info(f"Host {self.host}: Image {image_name} not booted successfully.")
-=======
+        log.info(
+            f"Host {self.host}: Image {image_name} not booted successfully.")
         # Test for version number in the text, used on install mode devices that use packages.conf
         try:
             version_number = re.search(image_pattern, image_name).group(1)
@@ -162,14 +167,15 @@
             pass
 
         # Unable to find the version number in output, the image is not booted.
->>>>>>> 67b2b906
         return False
 
     def _interfaces_detailed_list(self):
         ip_int_br_out = self.show("show ip int br")
-        ip_int_br_data = get_structured_data("cisco_ios_show_ip_int_brief.template", ip_int_br_out)
-
-        log.debug(f"Host {self.host}: interfaces detailed list {ip_int_br_data}.")
+        ip_int_br_data = get_structured_data(
+            "cisco_ios_show_ip_int_brief.template", ip_int_br_out)
+
+        log.debug(
+            f"Host {self.host}: interfaces detailed list {ip_int_br_data}.")
         return ip_int_br_data
 
     def _is_catalyst(self):
@@ -178,7 +184,8 @@
     def _raw_version_data(self):
         show_version_out = self.show("show version")
         try:
-            version_data = get_structured_data("cisco_ios_show_version.template", show_version_out)[0]
+            version_data = get_structured_data(
+                "cisco_ios_show_version.template", show_version_out)[0]
         except IndexError:
             log.error(f"Host {self.host}: index error.")
             return {}
@@ -200,17 +207,21 @@
         response = self.native.send_command(**command_args)
 
         if "% " in response or "Error:" in response:
-            log.error(f"Host {self.host}: Error in {command} with response: {response}")
+            log.error(
+                f"Host {self.host}: Error in {command} with response: {response}")
             raise CommandError(command, response)
 
-        log.info(f"Host {self.host}: Command {command} was executed successfully with response: {response}")
+        log.info(
+            f"Host {self.host}: Command {command} was executed successfully with response: {response}")
         return response
 
     def _show_vlan(self):
         show_vlan_out = self.show("show vlan")
-        show_vlan_data = get_structured_data("cisco_ios_show_vlan.template", show_vlan_out)
-
-        log.debug(f"Host {self.host}: Successfully executed command 'show vlan' with responses {show_vlan_data}.")
+        show_vlan_data = get_structured_data(
+            "cisco_ios_show_vlan.template", show_vlan_out)
+
+        log.debug(
+            f"Host {self.host}: Successfully executed command 'show vlan' with responses {show_vlan_data}.")
         return show_vlan_data
 
     def _uptime_components(self, uptime_full_string):
@@ -271,12 +282,14 @@
         try:
             # Try show bootvar command first
             show_boot_out = self.show("show bootvar")
-            show_boot_out = show_boot_out.split("Boot Variables on next reload", 1)[-1]
+            show_boot_out = show_boot_out.split(
+                "Boot Variables on next reload", 1)[-1]
         except CommandError:
             try:
                 # Try show boot if previous command was invalid
                 show_boot_out = self.show("show boot")
-                show_boot_out = show_boot_out.split("Boot Variables on next reload", 1)[-1]
+                show_boot_out = show_boot_out.split(
+                    "Boot Variables on next reload", 1)[-1]
             except CommandError:
                 # Default to running config value
                 show_boot_out = self.show("show run | inc boot")
@@ -288,7 +301,8 @@
             boot_path_tuple = match.groups()
             # The regex match will return two values: the boot value and None
             # The return order will depend on which side of the `or` is matched in the regex
-            boot_path = [value for value in boot_path_tuple if value is not None][0]
+            boot_path = [
+                value for value in boot_path_tuple if value is not None][0]
             file_system = self._get_file_system()
             boot_image = boot_path.replace(file_system, "")
             boot_image = boot_image.replace("/", "")
@@ -297,19 +311,17 @@
         else:
             boot_image = None
 
-        log.debug(f"Host {self.host}: the boot options are {dict(sys=boot_image)}")
+        log.debug(
+            f"Host {self.host}: the boot options are {dict(sys=boot_image)}")
         return {"sys": boot_image}
 
     def checkpoint(self, checkpoint_file):
-<<<<<<< HEAD
+        """Create checkpoint file.
+
+        Args:
+            checkpoint_file (str): Name of checkpoint file.
+        """
         log.debug(f"Host {self.host}: checkpoint is {checkpoint_file}.")
-=======
-        """Create checkpoint file.
-
-        Args:
-            checkpoint_file (str): Name of checkpoint file.
-        """
->>>>>>> 67b2b906
         self.save(filename=checkpoint_file)
 
     def close(self):
@@ -369,7 +381,8 @@
         try:
             for cmd in command:
                 entered_commands.append(cmd)
-                command_response = self.native.send_config_set(cmd, **netmiko_args)
+                command_response = self.native.send_config_set(
+                    cmd, **netmiko_args)
                 command_responses.append(command_response)
                 self._check_command_output_for_errors(cmd, command_response)
         except TypeError as err:
@@ -394,7 +407,8 @@
         if original_command_is_str:
             return command_responses[0]
 
-        log.info(f"Host {self.host}: Device configured with command responses {command_responses}.")
+        log.info(
+            f"Host {self.host}: Device configured with command responses {command_responses}.")
         return command_responses
 
     def config_list(self, commands, **netmiko_args):  # noqa: D401
@@ -424,7 +438,8 @@
             ['host(config)#interface Gig0/1\nhost(config-if)#, 'description x-connect\nhost(config-if)#']
             >>>
         """
-        log.warning("config_list() is deprecated; use config.", DeprecationWarning)
+        log.warning("config_list() is deprecated; use config.",
+                    DeprecationWarning)
         return self.config(commands, **netmiko_args)
 
     def confirm_is_active(self):
@@ -461,7 +476,8 @@
             log.error(
                 f"Host {self.host}: Device not active error with reduncdancy state {redundancy_state} and peer redundancy state {peer_redundancy_state}"
             )
-            raise DeviceNotActiveError(self.host, redundancy_state, peer_redundancy_state)
+            raise DeviceNotActiveError(
+                self.host, redundancy_state, peer_redundancy_state)
 
         log.debug(f"Host {self.host}: Device is active.")
         return True
@@ -545,7 +561,8 @@
             list: List of interfaces on device.
         """
         if self._interfaces is None:
-            self._interfaces = list(x["intf"] for x in self._interfaces_detailed_list())
+            self._interfaces = list(x["intf"]
+                                    for x in self._interfaces_detailed_list())
 
         log.debug(f"Host {self.host}: Interfaces {self._interfaces}")
         return self._interfaces
@@ -676,7 +693,8 @@
                 fc.enable_scp()
                 fc.establish_scp_conn()
                 fc.transfer_file()
-                log.info(f"Host {self.host}: File {src} transferred successfully.")
+                log.info(
+                    f"Host {self.host}: File {src} transferred successfully.")
             except OSError as error:
                 # compare hashes
                 if not fc.compare_md5():
@@ -684,7 +702,8 @@
                     raise SocketClosedError(message=error)
                 log.error(f"Host {self.host}: OS error {error}")
             except:  # noqa E722
-                log.error(f"Host {self.host}: File transfer error {FileTransferError.default_message}")
+                log.error(
+                    f"Host {self.host}: File transfer error {FileTransferError.default_message}")
                 raise FileTransferError
             finally:
                 fc.close_scp_chan()
@@ -719,7 +738,8 @@
             log.debug(f"Host {self.host}: File {src} already exists on remote.")
             return True
 
-        log.debug(f"Host {self.host}: File {src} does not already exist on remote.")
+        log.debug(
+            f"Host {self.host}: File {src} does not already exist on remote.")
         return False
 
     def install_os(self, image_name, install_mode=False, install_mode_delay_factor=20, **vendor_specifics):
@@ -739,7 +759,8 @@
         if not self._image_booted(image_name):
             if install_mode:
                 # Change boot statement to be boot system <flash>:packages.conf
-                self.set_boot_options(INSTALL_MODE_FILE_NAME, **vendor_specifics)
+                self.set_boot_options(
+                    INSTALL_MODE_FILE_NAME, **vendor_specifics)
 
                 # Get the current fast_cli to set it back later to whatever it is
                 current_fast_cli = self.fast_cli
@@ -763,9 +784,11 @@
                     )
                     # Set a higher delay factor and send it in
                     try:
-                        self.show(command, delay_factor=install_mode_delay_factor)
+                        self.show(
+                            command, delay_factor=install_mode_delay_factor)
                     except IOError:
-                        log.error(f"Host {self.host}: IO error for image {image_name}")
+                        log.error(
+                            f"Host {self.host}: IO error for image {image_name}")
                         pass
 
             else:
@@ -781,10 +804,13 @@
 
             # Verify the OS level
             if not self._image_booted(image_name):
-                log.error(f"Host {self.host}: OS install error for image {image_name}")
-                raise OSInstallError(hostname=self.hostname, desired_boot=image_name)
-
-            log.info(f"Host {self.host}: OS image {image_name} installed successfully.")
+                log.error(
+                    f"Host {self.host}: OS install error for image {image_name}")
+                raise OSInstallError(hostname=self.hostname,
+                                     desired_boot=image_name)
+
+            log.info(
+                f"Host {self.host}: OS image {image_name} installed successfully.")
             return True
 
         log.info(f"Host {self.host}: OS image {image_name} not installed.")
@@ -855,7 +881,8 @@
         if confirm_active:
             self.confirm_is_active()
 
-        log.debug(f"Host {self.host}: Connection to controller was opened successfully.")
+        log.debug(
+            f"Host {self.host}: Connection to controller was opened successfully.")
 
     @property
     def peer_redundancy_state(self):
@@ -875,17 +902,20 @@
         try:
             show_redundancy = self.show("show redundancy")
         except CommandError:
-            log.error(f"Host {self.host}: Command error for command 'show redundancy'.")
+            log.error(
+                f"Host {self.host}: Command error for command 'show redundancy'.")
             return None
         re_show_redundancy = RE_SHOW_REDUNDANCY.match(show_redundancy.lstrip())
         processor_redundancy_info = re_show_redundancy.group("other")
         if processor_redundancy_info is not None:
-            re_redundancy_state = RE_REDUNDANCY_STATE.search(processor_redundancy_info)
+            re_redundancy_state = RE_REDUNDANCY_STATE.search(
+                processor_redundancy_info)
             processor_redundancy_state = re_redundancy_state.group(1).lower()
         else:
             processor_redundancy_state = "disabled"
 
-        log.debug(f"Host {self.host}: Processor redundancy state {processor_redundancy_state}.")
+        log.debug(
+            f"Host {self.host}: Processor redundancy state {processor_redundancy_state}.")
         return processor_redundancy_state
 
     def reboot(self, timer=0, **kwargs):
@@ -900,10 +930,12 @@
             ReloadTimeoutError: When the device is still unreachable after the timeout period.
         """
         if kwargs.get("confirm"):
-            log.warning("Passing 'confirm' to reboot method is deprecated.", DeprecationWarning)
+            log.warning(
+                "Passing 'confirm' to reboot method is deprecated.", DeprecationWarning)
 
         def handler(signum, frame):
-            log.error(f"Host {self.host}: Reboot signal error interrupting after reload.")
+            log.error(
+                f"Host {self.host}: Reboot signal error interrupting after reload.")
             raise RebootSignal
 
         signal.signal(signal.SIGALRM, handler)
@@ -911,7 +943,8 @@
 
         try:
             if timer > 0:
-                first_response = self.native.send_command_timing("reload in %d" % timer)
+                first_response = self.native.send_command_timing(
+                    "reload in %d" % timer)
             else:
                 first_response = self.native.send_command_timing("reload")
 
@@ -946,11 +979,13 @@
         try:
             show_redundancy = self.show("show redundancy")
         except CommandError:
-            log.error(f"Host {self.host}: Command error for command 'show redundancy'.")
+            log.error(
+                f"Host {self.host}: Command error for command 'show redundancy'.")
             return "n/a"
         re_show_redundancy = RE_SHOW_REDUNDANCY.match(show_redundancy.lstrip())
         redundancy_info = re_show_redundancy.group("info")
-        re_redundancy_mode = RE_REDUNDANCY_OPERATION_MODE.search(redundancy_info)
+        re_redundancy_mode = RE_REDUNDANCY_OPERATION_MODE.search(
+            redundancy_info)
         redundancy_mode = re_redundancy_mode.group(1).lower()
         log.debug(f"Host {self.host}: Redundancy mode is {redundancy_mode}.")
         return redundancy_mode
@@ -973,14 +1008,17 @@
         try:
             show_redundancy = self.show("show redundancy")
         except CommandError:
-            log.error(f"Host {self.host}: Command error for command 'show redundancy'.")
+            log.error(
+                f"Host {self.host}: Command error for command 'show redundancy'.")
             return None
         re_show_redundancy = RE_SHOW_REDUNDANCY.match(show_redundancy.lstrip())
         processor_redundancy_info = re_show_redundancy.group("self")
-        re_redundancy_state = RE_REDUNDANCY_STATE.search(processor_redundancy_info)
+        re_redundancy_state = RE_REDUNDANCY_STATE.search(
+            processor_redundancy_info)
         processor_redundancy_state = re_redundancy_state.group(1).lower()
 
-        log.debug(f"Host {self.host}: Redundancy state is {processor_redundancy_state}.")
+        log.debug(
+            f"Host {self.host}: Redundancy state is {processor_redundancy_state}.")
         return processor_redundancy_state
 
     def rollback(self, rollback_to):
@@ -996,20 +1034,19 @@
             self.show("configure replace flash:%s force" % rollback_to)
             log.info(f"Host {self.host}: Rollback to {rollback_to}.")
         except CommandError:
-            log.error(f"Host {self.host}: Rollback unsuccessful. {rollback_to} may not exist.")
-            raise RollbackError("Rollback unsuccessful. %s may not exist." % rollback_to)
+            log.error(
+                f"Host {self.host}: Rollback unsuccessful. {rollback_to} may not exist.")
+            raise RollbackError(
+                "Rollback unsuccessful. %s may not exist." % rollback_to)
 
     @property
     def running_config(self):
-<<<<<<< HEAD
+        """Get running configuration.
+
+        Returns:
+            str: Output of ``show running-config``.
+        """
         log.debug(f"Host {self.host}: Show running config.")
-=======
-        """Get running configuration.
-
-        Returns:
-            str: Output of ``show running-config``.
-        """
->>>>>>> 67b2b906
         return self.show("show running-config")
 
     def save(self, filename="startup-config"):
@@ -1030,7 +1067,8 @@
         self.native.send_command_timing("\n", delay_factor=2)
         # Confirm that we have a valid prompt again before returning.
         self.native.find_prompt()
-        log.debug(f"Host {self.host}: Copy running config with name {filename}.")
+        log.debug(
+            f"Host {self.host}: Copy running config with name {filename}.")
         return True
 
     def set_boot_options(self, image_name, **vendor_specifics):
@@ -1049,8 +1087,10 @@
 
         file_system_files = self.show("dir {0}".format(file_system))
         if re.search(image_name, file_system_files) is None:
-            log.error(f"Host {self.host}: File not found error for image {image_name}.")
-            raise NTCFileNotFoundError(hostname=self.hostname, file=image_name, dir=file_system)
+            log.error(
+                f"Host {self.host}: File not found error for image {image_name}.")
+            raise NTCFileNotFoundError(
+                hostname=self.hostname, file=image_name, dir=file_system)
 
         try:
             command = "boot system {0}/{1}".format(file_system, image_name)
@@ -1059,18 +1099,22 @@
             file_system = file_system.replace(":", "")
             command = "boot system {0} {1}".format(file_system, image_name)
             self.config(["no boot system", command])
-            log.error(f"Host {self.host}: Command list error for command {command}.")
+            log.error(
+                f"Host {self.host}: Command list error for command {command}.")
 
         self.save()
         new_boot_options = self.boot_options["sys"]
         if new_boot_options != image_name:
-            log.error(f"Host {self.host}: Setting boot command did not yield expected results")
+            log.error(
+                f"Host {self.host}: Setting boot command did not yield expected results")
             raise CommandError(
                 command=command,
-                message="Setting boot command did not yield expected results, found {0}".format(new_boot_options),
+                message="Setting boot command did not yield expected results, found {0}".format(
+                    new_boot_options),
             )
 
-        log.info(f"Host {self.host}: boot options have been set to {image_name}")
+        log.info(
+            f"Host {self.host}: boot options have been set to {image_name}")
 
     def show(self, command, expect_string=None):
         """Run command on device.
@@ -1105,24 +1149,25 @@
             entered_commands.append(command)
             try:
                 responses.append(self._send_command(command))
-                log.debug(f"Host {self.host}: Successfully executed command 'show' with responses {responses}.")
+                log.debug(
+                    f"Host {self.host}: Successfully executed command 'show' with responses {responses}.")
             except CommandError as e:
-                log.error(f"Host {self.host}: Command list error for commands {commands} with message {e.message}.")
-                raise CommandListError(entered_commands, command, e.cli_error_msg)
+                log.error(
+                    f"Host {self.host}: Command list error for commands {commands} with message {e.message}.")
+                raise CommandListError(
+                    entered_commands, command, e.cli_error_msg)
 
         return responses
 
     @property
     def startup_config(self):
-<<<<<<< HEAD
-        log.debug(f"Host {self.host}: Successfully executed command 'show startup-config'.")
-=======
         """Get startup configuration.
 
         Returns:
             str: Startup configuration from device.
         """
->>>>>>> 67b2b906
+        log.debug(
+            f"Host {self.host}: Successfully executed command 'show startup-config'.")
         return self.show("show startup-config")
 
 
